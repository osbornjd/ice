<?xml version="1.0" encoding="UTF-8"?>
<feature
      id="org.eclipse.ice"
      label="ICE Infrastructure Feature"
      version="2.1.8.qualifier"
      provider-name="Oak Ridge National Laboratory"
      plugin="org.eclipse.ice.client.rcp"
      os="linux,macosx,win32"
      ws="cocoa,gtk,win32"
      arch="x86,x86_64">

   <description url="http://www.eclipse.org/ice">
      This feature describes all of the infrastructure components available
in the Eclipse Integrated Computational Environment.
   </description>

   <copyright url="http://www.eclipse.org/ice">
      Copyright (c) 2011, 2014 UT-Battelle, LLC. All rights reserved.
This program and the accompanying materials are made available under the terms of the Eclipse Public License
v1.0 which accompanies this distribution, and is available at http://www.eclipse.org/legal/epl-v10.html
   </copyright>

   <license url="http://projects.eclipse.org/projects/technology.ice">
      Eclipse Foundation Software User Agreement

July 1, 2014

Usage of Content

THE ECLIPSE FOUNDATION MAKES AVAILABLE SOFTWARE, DOCUMENTATION, INFORMATION AND/OR OTHER MATERIALS FOR OPEN SOURCE PROJECTS (COLLECTIVELY &quot;CONTENT&quot;). USE OF THE CONTENT IS GOVERNED BY THE TERMS AND CONDITIONS OF THIS AGREEMENT AND/OR THE TERMS AND CONDITIONS OF LICENSE AGREEMENTS OR NOTICES INDICATED OR REFERENCED BELOW. BY USING THE CONTENT, YOU AGREE THAT YOUR USE OF THE CONTENT IS GOVERNED BY THIS AGREEMENT AND/OR THE TERMS AND CONDITIONS OF ANY APPLICABLE LICENSE AGREEMENTS OR NOTICES INDICATED OR REFERENCED BELOW. IF YOU DO NOT AGREE TO THE TERMS AND CONDITIONS OF THIS AGREEMENT AND THE TERMS AND CONDITIONS OF ANY APPLICABLE LICENSE AGREEMENTS OR NOTICES INDICATED OR REFERENCED BELOW, THEN YOU MAY NOT USE THE CONTENT.

Applicable Licenses

Unless otherwise indicated, all Content made available by the Eclipse Foundation is provided to you under the terms and conditions of the Eclipse Public License Version 1.0 (&quot;EPL&quot;). A copy of the EPL is provided with this Content and is also available at http://www.eclipse.org/legal/epl-v10.html. For purposes of the EPL, &quot;Program&quot; will mean the Content.

Content includes, but is not limited to, source code, object code, documentation and other files maintained in the Eclipse Foundation source code repository (&quot;Repository&quot;) in software modules (&quot;Modules&quot;) and made available as downloadable archives (&quot;Downloads&quot;).

* Content may be structured and packaged into modules to facilitate delivering, extending, and upgrading the Content. Typical modules may include plug-ins (&quot;Plug-ins&quot;), plug-in fragments (&quot;Fragments&quot;), and features (&quot;Features&quot;).
* Each Plug-in or Fragment may be packaged as a sub-directory or JAR (Java ARchive) in a directory named &quot;plugins&quot;.
* A feature is a bundle of one or more Plug-ins and/or Fragments and associated material. Each Feature may be packaged as a sub-directory in a directory named &quot;features&quot;. Within a Feature, files named &quot;feature.xml&quot; may contain a list of the names and version numbers of the Plug-ins and/or Fragments associated with that Feature.
* Features may also include other Features (&quot;Included Features&quot;). Within a Feature, files named &quot;feature.xml&quot; may contain a list of the names and version numbers of Included Features.

The terms and conditions governing Plug-ins and Fragments should be contained in files named &quot;about.html&quot; (&quot;Abouts&quot;). The terms and conditions governing Features and Included Features should be contained in files named &quot;license.html&quot; (&quot;Feature Licenses&quot;). Abouts and Feature Licenses may be located in any directory of a Download or Module including, but not limited to the following locations:

* The top-level (root) directory
* Plug-in and Fragment directories
* Inside Plug-ins and Fragments packaged as JARs
* Sub-directories of the directory named &quot;src&quot; of certain Plug-ins
* Feature directories

Note: if a Feature made available by the Eclipse Foundation is installed using the Provisioning Technology (defined below), you must agree to a license (&quot;Feature Update License&quot;) during the installation process. If the Feature contains Included Features, the Feature Update License should either provide you with the terms and conditions governing the Included Features or inform you where you can locate them. Feature Update Licenses may be found in the &quot;license&quot; property of files named &quot;feature.properties&quot; found within a Feature. Such Abouts, Feature Licenses, and Feature Update Licenses contain the terms and conditions (or references to such terms and conditions) that govern your use of the associated Content in that directory.

THE ABOUTS, FEATURE LICENSES, AND FEATURE UPDATE LICENSES MAY REFER TO THE EPL OR OTHER LICENSE AGREEMENTS, NOTICES OR TERMS AND CONDITIONS. SOME OF THESE OTHER LICENSE AGREEMENTS MAY INCLUDE (BUT ARE NOT LIMITED TO):

* Eclipse Distribution License Version 1.0 (available at http://www.eclipse.org/licenses/edl-v1.0.html)
* Common Public License Version 1.0 (available at http://www.eclipse.org/legal/cpl-v10.html)
* Apache Software License 1.1 (available at http://www.apache.org/licenses/LICENSE)
* Apache Software License 2.0 (available at http://www.apache.org/licenses/LICENSE-2.0)
* Mozilla Public License Version 1.1 (available at http://www.mozilla.org/MPL/MPL-1.1.html)

IT IS YOUR OBLIGATION TO READ AND ACCEPT ALL SUCH TERMS AND CONDITIONS PRIOR TO USE OF THE CONTENT. If no About, Feature License, or Feature Update License is provided, please contact the Eclipse Foundation to determine what terms and conditions govern that particular Content.

Use of Provisioning Technology

The Eclipse Foundation makes available provisioning software, examples of which include, but are not limited to, p2 and the Eclipse Update Manager (&quot;Provisioning Technology&quot;) for the purpose of allowing users to install software, documentation, information and/or other materials (collectively &quot;Installable Software&quot;). This capability is provided with the intent of allowing such users to install, extend and update Eclipse-based products. Information about packaging Installable Software is available at http://eclipse.org/equinox/p2/repository_packaging.html (&quot;Specification&quot;).

You may use Provisioning Technology to allow other parties to install Installable Software. You shall be responsible for enabling the applicable license agreements relating to the Installable Software to be presented to, and accepted by, the users of the Provisioning Technology in accordance with the Specification. By using Provisioning Technology in such a manner and making it available in accordance with the Specification, you further acknowledge your agreement to, and the acquisition of all necessary rights to permit the following:

1. A series of actions may occur (&quot;Provisioning Process&quot;) in which a user may execute the Provisioning Technology on a machine (&quot;Target Machine&quot;) with the intent of installing, extending or updating the functionality of an Eclipse-based product.
2. During the Provisioning Process, the Provisioning Technology may cause third party Installable Software or a portion thereof to be accessed and copied to the Target Machine.
3. Pursuant to the Specification, you will provide to the user the terms and conditions that govern the use of the Installable Software (&quot;Installable Software Agreement&quot;) and such Installable Software Agreement shall be accessed from the Target Machine in accordance with the Specification. Such Installable Software Agreement must inform the user of the terms and conditions that govern the Installable Software and must solicit acceptance by the end user in the manner prescribed in such Installable Software Agreement. Upon such indication of agreement by the user, the provisioning Technology will complete installation of the Installable Software.

Cryptography

Content may contain encryption software. The country in which you are currently may have restrictions on the import, possession, and use, and/or re-export to another country, of encryption software. BEFORE using any encryption software, please check the country&apos;s laws, regulations and policies concerning the import, possession, or use, and re-export of encryption software, to see if this is permitted.

Java and all Java-based trademarks are trademarks of Oracle Corporation in the United States, or countries, or both.
   </license>

   <plugin
         id="org.eclipse.ice.caebat.batml"
         download-size="0"
         install-size="0"
         version="0.0.0"
         unpack="false"/>

   <plugin
         id="org.eclipse.ice.client"
         download-size="0"
         install-size="0"
         version="0.0.0"
         unpack="false"/>

   <plugin
         id="org.eclipse.ice.client.compatibility"
         download-size="0"
         install-size="0"
         version="0.0.0"
         unpack="false"/>

   <plugin
         id="org.eclipse.ice.client.widgets"
         download-size="0"
         install-size="0"
         version="0.0.0"
         unpack="false"/>

   <plugin
         id="org.eclipse.ice.client.widgets.moose"
         download-size="0"
         install-size="0"
         version="0.0.0"
         unpack="false"/>

   <plugin
         id="org.eclipse.ice.core"
         download-size="0"
         install-size="0"
         version="0.0.0"
         unpack="false"/>

   <plugin
         id="org.eclipse.ice.datastructures"
         download-size="0"
         install-size="0"
         version="0.0.0"
         unpack="false"/>

   <plugin
         id="org.eclipse.ice.io"
         download-size="0"
         install-size="0"
         version="0.0.0"
         unpack="false"/>

   <plugin
         id="org.eclipse.ice.item"
         download-size="0"
         install-size="0"
         version="0.0.0"
         unpack="false"/>

   <plugin
         id="org.eclipse.ice.mesh"
         download-size="0"
         install-size="0"
         version="0.0.0"
         unpack="false"/>

   <plugin
         id="org.eclipse.ice.nek5000"
         download-size="0"
         install-size="0"
         version="0.0.0"
         unpack="false"/>

   <plugin
         id="org.eclipse.ice.persistence.xml"
         download-size="0"
         install-size="0"
         version="0.0.0"
         unpack="false"/>

   <plugin
         id="org.eclipse.ice.proteus"
         download-size="0"
         install-size="0"
         version="0.0.0"
         unpack="false"/>

   <plugin
         id="org.eclipse.ice.reactor.plant"
         download-size="0"
         install-size="0"
         version="0.0.0"
         unpack="false"/>

   <plugin
         id="org.eclipse.ice.vibe"
         download-size="0"
         install-size="0"
         version="0.0.0"
         unpack="false"/>

   <plugin
         id="org.eclipse.ice.developer"
         download-size="0"
         install-size="0"
         version="0.0.0"
         unpack="false"/>

   <plugin
         id="org.eclipse.ice.developer.moose"
         download-size="0"
         install-size="0"
         version="0.0.0"
         unpack="false"/>

   <plugin
         id="org.eclipse.ice.projectgeneration"
         download-size="0"
         install-size="0"
         version="0.0.0"
         unpack="false"/>

   <plugin
         id="org.eclipse.ice.client.rcp"
         download-size="0"
         install-size="0"
         version="0.0.0"
         unpack="false"/>

   <plugin
<<<<<<< HEAD
         id="org.eclipse.ice.parsergenerator"
=======
         id="com.spotify.docker-client.shaded"
         download-size="0"
         install-size="0"
         version="0.0.0"
         unpack="false"/>

   <plugin
         id="bcpkix"
         download-size="0"
         install-size="0"
         version="0.0.0"
         unpack="false"/>

   <plugin
         id="bcprov"
>>>>>>> ce3369c5
         download-size="0"
         install-size="0"
         version="0.0.0"
         unpack="false"/>

</feature><|MERGE_RESOLUTION|>--- conflicted
+++ resolved
@@ -211,9 +211,13 @@
          unpack="false"/>
 
    <plugin
-<<<<<<< HEAD
          id="org.eclipse.ice.parsergenerator"
-=======
+         download-size="0"
+         install-size="0"
+         version="0.0.0"
+         unpack="false"/>
+
+   <plugin
          id="com.spotify.docker-client.shaded"
          download-size="0"
          install-size="0"
@@ -229,7 +233,6 @@
 
    <plugin
          id="bcprov"
->>>>>>> ce3369c5
          download-size="0"
          install-size="0"
          version="0.0.0"
