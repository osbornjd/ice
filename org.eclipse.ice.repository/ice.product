<?xml version="1.0" encoding="UTF-8"?>
<?pde version="3.5"?>

<product name="ICE" uid="ice.product" id="org.eclipse.platform.ide" application="org.eclipse.ui.ide.workbench" version="2.1.7.20150825" useFeatures="true" includeLaunchers="true">

   <configIni use="default">
   </configIni>

   <launcherArgs>
      <programArgs>-product org.eclipse.platform.ide --launcher.defaultAction openFile --launcher.appendVmargs -data @noDefault
      </programArgs>
      <vmArgs>-Dvisit.port=5600 -DREFRESH_BUNDLES=FALSE -Xmx2048M -XX:MaxPermSize=1024M -Dmax_download_size=52428800 -Dorg.eclipse.equinox.http.jetty.http.port=8080
      </vmArgs>
      <vmArgsLin>-Dvisit.binpath=@user.home/visit/bin
      </vmArgsLin>
      <vmArgsMac>-XstartOnFirstThread -Dorg.eclipse.swt.internal.carbon.smallFonts -Dvisit.binpath=@user.home/visit/bin
      </vmArgsMac>
      <vmArgsWin>-Dvisit.binpath=C:\PROGRA~1\LLNL\VISIT2~1.2&quot;\r&quot;
-Djava.library.path=C:\PROGRA~1\HDF_Group\HDFView\2.10.1\lib&quot;\r&quot;
      </vmArgsWin>
   </launcherArgs>

   <windowImages/>

   <splash
      location="org.eclipse.ice.client.rcp" />
   <launcher name="ICE">
      <solaris/>
      <win useIco="false">
         <bmp/>
      </win>
   </launcher>

   <vm>
   </vm>

   <license>
        <url>http://projects.eclipse.org/projects/technology.ice</url>
        <text>
   Eclipse Foundation Software User Agreement

July 1, 2014

Usage of Content

THE ECLIPSE FOUNDATION MAKES AVAILABLE SOFTWARE, DOCUMENTATION, INFORMATION AND/OR OTHER MATERIALS FOR OPEN SOURCE PROJECTS (COLLECTIVELY &amp;quot;CONTENT&amp;quot;). USE OF THE CONTENT IS GOVERNED BY THE TERMS AND CONDITIONS OF THIS AGREEMENT AND/OR THE TERMS AND CONDITIONS OF LICENSE AGREEMENTS OR NOTICES INDICATED OR REFERENCED BELOW. BY USING THE CONTENT, YOU AGREE THAT YOUR USE OF THE CONTENT IS GOVERNED BY THIS AGREEMENT AND/OR THE TERMS AND CONDITIONS OF ANY APPLICABLE LICENSE AGREEMENTS OR NOTICES INDICATED OR REFERENCED BELOW. IF YOU DO NOT AGREE TO THE TERMS AND CONDITIONS OF THIS AGREEMENT AND THE TERMS AND CONDITIONS OF ANY APPLICABLE LICENSE AGREEMENTS OR NOTICES INDICATED OR REFERENCED BELOW, THEN YOU MAY NOT USE THE CONTENT.

Applicable Licenses

Unless otherwise indicated, all Content made available by the Eclipse Foundation is provided to you under the terms and conditions of the Eclipse Public License Version 1.0 (&amp;quot;EPL&amp;quot;). A copy of the EPL is provided with this Content and is also available at http://www.eclipse.org/legal/epl-v10.html. For purposes of the EPL, &amp;quot;Program&amp;quot; will mean the Content.

Content includes, but is not limited to, source code, object code, documentation and other files maintained in the Eclipse Foundation source code repository (&amp;quot;Repository&amp;quot;) in software modules (&amp;quot;Modules&amp;quot;) and made available as downloadable archives (&amp;quot;Downloads&amp;quot;).

* Content may be structured and packaged into modules to facilitate delivering, extending, and upgrading the Content. Typical modules may include plug-ins (&amp;quot;Plug-ins&amp;quot;), plug-in fragments (&amp;quot;Fragments&amp;quot;), and features (&amp;quot;Features&amp;quot;).
* Each Plug-in or Fragment may be packaged as a sub-directory or JAR (Java ARchive) in a directory named &amp;quot;plugins&amp;quot;.
* A feature is a bundle of one or more Plug-ins and/or Fragments and associated material. Each Feature may be packaged as a sub-directory in a directory named &amp;quot;features&amp;quot;. Within a Feature, files named &amp;quot;feature.xml&amp;quot; may contain a list of the names and version numbers of the Plug-ins and/or Fragments associated with that Feature.
* Features may also include other Features (&amp;quot;Included Features&amp;quot;). Within a Feature, files named &amp;quot;feature.xml&amp;quot; may contain a list of the names and version numbers of Included Features.

The terms and conditions governing Plug-ins and Fragments should be contained in files named &amp;quot;about.html&amp;quot; (&amp;quot;Abouts&amp;quot;). The terms and conditions governing Features and Included Features should be contained in files named &amp;quot;license.html&amp;quot; (&amp;quot;Feature Licenses&amp;quot;). Abouts and Feature Licenses may be located in any directory of a Download or Module including, but not limited to the following locations:

* The top-level (root) directory
* Plug-in and Fragment directories
* Inside Plug-ins and Fragments packaged as JARs
* Sub-directories of the directory named &amp;quot;src&amp;quot; of certain Plug-ins
* Feature directories

Note: if a Feature made available by the Eclipse Foundation is installed using the Provisioning Technology (defined below), you must agree to a license (&amp;quot;Feature Update License&amp;quot;) during the installation process. If the Feature contains Included Features, the Feature Update License should either provide you with the terms and conditions governing the Included Features or inform you where you can locate them. Feature Update Licenses may be found in the &amp;quot;license&amp;quot; property of files named &amp;quot;feature.properties&amp;quot; found within a Feature. Such Abouts, Feature Licenses, and Feature Update Licenses contain the terms and conditions (or references to such terms and conditions) that govern your use of the associated Content in that directory.

THE ABOUTS, FEATURE LICENSES, AND FEATURE UPDATE LICENSES MAY REFER TO THE EPL OR OTHER LICENSE AGREEMENTS, NOTICES OR TERMS AND CONDITIONS. SOME OF THESE OTHER LICENSE AGREEMENTS MAY INCLUDE (BUT ARE NOT LIMITED TO):

* Eclipse Distribution License Version 1.0 (available at http://www.eclipse.org/licenses/edl-v1.0.html)
* Common Public License Version 1.0 (available at http://www.eclipse.org/legal/cpl-v10.html)
* Apache Software License 1.1 (available at http://www.apache.org/licenses/LICENSE)
* Apache Software License 2.0 (available at http://www.apache.org/licenses/LICENSE-2.0)
* Mozilla Public License Version 1.1 (available at http://www.mozilla.org/MPL/MPL-1.1.html)

IT IS YOUR OBLIGATION TO READ AND ACCEPT ALL SUCH TERMS AND CONDITIONS PRIOR TO USE OF THE CONTENT. If no About, Feature License, or Feature Update License is provided, please contact the Eclipse Foundation to determine what terms and conditions govern that particular Content.

Use of Provisioning Technology

The Eclipse Foundation makes available provisioning software, examples of which include, but are not limited to, p2 and the Eclipse Update Manager (&amp;quot;Provisioning Technology&amp;quot;) for the purpose of allowing users to install software, documentation, information and/or other materials (collectively &amp;quot;Installable Software&amp;quot;). This capability is provided with the intent of allowing such users to install, extend and update Eclipse-based products. Information about packaging Installable Software is available at http://eclipse.org/equinox/p2/repository_packaging.html (&amp;quot;Specification&amp;quot;).

You may use Provisioning Technology to allow other parties to install Installable Software. You shall be responsible for enabling the applicable license agreements relating to the Installable Software to be presented to, and accepted by, the users of the Provisioning Technology in accordance with the Specification. By using Provisioning Technology in such a manner and making it available in accordance with the Specification, you further acknowledge your agreement to, and the acquisition of all necessary rights to permit the following:

1. A series of actions may occur (&amp;quot;Provisioning Process&amp;quot;) in which a user may execute the Provisioning Technology on a machine (&amp;quot;Target Machine&amp;quot;) with the intent of installing, extending or updating the functionality of an Eclipse-based product.
2. During the Provisioning Process, the Provisioning Technology may cause third party Installable Software or a portion thereof to be accessed and copied to the Target Machine.
3. Pursuant to the Specification, you will provide to the user the terms and conditions that govern the use of the Installable Software (&amp;quot;Installable Software Agreement&amp;quot;) and such Installable Software Agreement shall be accessed from the Target Machine in accordance with the Specification. Such Installable Software Agreement must inform the user of the terms and conditions that govern the Installable Software and must solicit acceptance by the end user in the manner prescribed in such Installable Software Agreement. Upon such indication of agreement by the user, the provisioning Technology will complete installation of the Installable Software.

Cryptography

Content may contain encryption software. The country in which you are currently may have restrictions on the import, possession, and use, and/or re-export to another country, of encryption software. BEFORE using any encryption software, please check the country&amp;apos;s laws, regulations and policies concerning the import, possession, or use, and re-export of encryption software, to see if this is permitted.

Java and all Java-based trademarks are trademarks of Oracle Corporation in the United States, or countries, or both.
         </text>
   </license>

   <plugins>
   </plugins>

   <features>
      <feature id="org.eclipse.emf.ecore"/>
      <feature id="org.eclipse.emf.common"/>
      <feature id="org.eclipse.e4.rcp"/>
      <feature id="org.eclipse.equinox.p2.extras.feature"/>
      <feature id="org.eclipse.equinox.p2.core.feature"/>
      <feature id="org.eclipse.equinox.p2.rcp.feature"/>
      <feature id="org.eclipse.ecf.filetransfer.httpclient4.feature"/>
      <feature id="org.eclipse.ecf.filetransfer.feature"/>
      <feature id="org.eclipse.ecf.core.ssl.feature"/>
      <feature id="org.eclipse.ecf.filetransfer.httpclient4.ssl.feature"/>
      <feature id="org.eclipse.ecf.filetransfer.ssl.feature"/>
      <feature id="org.eclipse.ecf.core.feature"/>
      <feature id="org.eclipse.rcp"/>
<<<<<<< HEAD
      <feature id="org.eclipse.platform" version="4.5.0.v20150603-2358"/>
      <feature id="org.eclipse.equinox.p2.discovery.feature" version="1.0.300.v20150430-1836"/>
      <feature id="org.eclipse.equinox.p2.user.ui" version="2.2.100.v20150601-1708"/>
      <feature id="org.eclipse.equinox.server.p2" version="1.2.200.v20150527-1706"/>
      <feature id="org.eclipse.help"/>
      <feature id="org.eclipse.cdt" version="8.7.0.201506070905"/>
      <feature id="org.eclipse.jdt" version="3.11.0.v20150603-2000"/>
=======
      <feature id="org.eclipse.platform"/>
      <feature id="org.eclipse.equinox.p2.discovery.feature"/>
      <feature id="org.eclipse.equinox.p2.user.ui"/>
      <feature id="org.eclipse.equinox.server.p2"/>
      <feature id="org.eclipse.help"/>
      <feature id="org.eclipse.cdt"/>
      <feature id="org.eclipse.jdt"/>
      <feature id="org.eclipse.cdt.autotools"/>
>>>>>>> 5c7478ef
      <feature id="org.eclipse.cdt.gnu.dsf"/>
      <feature id="org.eclipse.cdt.gnu.build"/>
      <feature id="org.eclipse.cdt.platform"/>
      <feature id="org.eclipse.cdt.native"/>
      <feature id="org.eclipse.cdt.gnu.debug"/>
      <feature id="org.eclipse.cdt.gdb"/>
<<<<<<< HEAD
      <feature id="org.eclipse.ease.feature" version="0.2.0.201504281226"/>
      <feature id="org.eclipse.ease.javascript.feature" version="0.2.0.201504281226"/>
      <feature id="org.eclipse.ease.modules.charting.feature" version="0.2.0.201504281229"/>
      <feature id="org.eclipse.ease.modules.feature" version="0.2.0.201504281229"/>
      <feature id="org.eclipse.ease.modules.team.svn.feature" version="0.2.0.201504281229"/>
      <feature id="org.eclipse.ease.python.feature" version="0.2.0.201504281226"/>
      <feature id="org.eclipse.ease.ui.feature" version="0.2.0.201505111426"/>
      <feature id="org.eclipse.epp.mpc"/>
      <feature id="org.eclipse.remote" version="2.0.0.201506061609"/>
      <feature id="org.eclipse.pde" version="3.11.0.v20150603-2000"/>
=======
      <feature id="org.eclipse.ease.feature"/>
      <feature id="org.eclipse.ease.javascript.feature"/>
      <feature id="org.eclipse.ease.modules.charting.feature"/>
      <feature id="org.eclipse.ease.modules.feature"/>
      <feature id="org.eclipse.ease.modules.team.svn.feature"/>
      <feature id="org.eclipse.ease.python.feature"/>
      <feature id="org.eclipse.ease.ui.feature"/>
      <feature id="org.eclipse.epp.mpc"/>
      <feature id="org.eclipse.remote"/>
      <feature id="org.eclipse.pde"/>
>>>>>>> 5c7478ef
      <feature id="org.eclipse.wst.common_core.feature" version="3.7.0.v201505132009"/>
      <feature id="org.eclipse.wst.common_ui.feature" version="3.7.0.v201505132009"/>
      <feature id="org.eclipse.wst.jsdt.feature" version="1.6.200.v201505071819"/>
      <feature id="org.eclipse.wst.server_core.feature" version="3.3.500.v201505132000"/>
      <feature id="org.eclipse.wst.server_ui.feature" version="3.3.500.v201505261810"/>
      <feature id="org.eclipse.wst.server_userdoc.feature" version="3.3.300.v201405011426"/>
      <feature id="org.eclipse.wst.web_core.feature" version="3.7.0.v201505132009"/>
      <feature id="org.eclipse.wst.web_ui.feature" version="3.7.0.v201505261810"/>
      <feature id="org.eclipse.wst.web_userdoc.feature" version="3.6.0.v201405062147"/>
      <feature id="org.eclipse.wst.xml.xpath2.processor.feature" version="2.0.301.v201409111854"/>
      <feature id="org.eclipse.wst.xml_core.feature" version="3.7.0.v201502261749"/>
      <feature id="org.eclipse.wst.xml_ui.feature" version="3.7.0.v201505141512"/>
      <feature id="org.eclipse.wst.xml_userdoc.feature" version="3.6.0.v201405062147"/>
      <feature id="org.eclipse.wst.xsl.feature" version="1.3.401.v201409111855"/>
      <feature id="org.eclipse.ptp" version="9.0.0.201506101404"/>
      <feature id="org.eclipse.ptp.core" version="9.0.0.201506101404"/>
      <feature id="org.eclipse.ptp.debug.sdm" version="9.0.0.201506101404"/>
      <feature id="org.eclipse.ptp.etfw" version="9.0.0.201506101404"/>
      <feature id="org.eclipse.ptp.etfw.feedback.perfsuite" version="9.0.0.201506101404"/>
      <feature id="org.eclipse.ptp.etfw.tau" version="9.0.0.201506101404"/>
      <feature id="org.eclipse.ptp.etfw.tau.fortran" version="9.0.0.201506101404"/>
      <feature id="org.eclipse.ptp.fortran" version="9.0.0.201506101404"/>
      <feature id="org.eclipse.ptp.gem" version="9.0.0.201506101404"/>
      <feature id="org.eclipse.ptp.pldt" version="9.0.0.201506101404"/>
      <feature id="org.eclipse.ptp.pldt.fortran" version="9.0.0.201506101404"/>
      <feature id="org.eclipse.ptp.pldt.upc" version="9.0.0.201506101404"/>
      <feature id="org.eclipse.ptp.rdt.sync" version="9.0.0.201506101404"/>
      <feature id="org.eclipse.ptp.rdt.sync.cdt" version="9.0.0.201506101404"/>
      <feature id="org.eclipse.ptp.rdt.sync.fortran" version="9.0.0.201506101404"/>
      <feature id="org.eclipse.ptp.remote" version="9.0.0.201506101404"/>
      <feature id="org.eclipse.ptp.remote.terminal" version="9.0.0.201506101404"/>
      <feature id="org.eclipse.ptp.rm.ibm.ll" version="9.0.0.201506101404"/>
      <feature id="org.eclipse.ptp.rm.ibm.pe" version="9.0.0.201506101404"/>
      <feature id="org.eclipse.ptp.rm.ibm.platform.lsf" version="9.0.0.201506101404"/>
      <feature id="org.eclipse.ptp.rm.jaxb.contrib" version="9.0.0.201506101404"/>
      <feature id="org.eclipse.ptp.rm.slurm" version="9.0.0.201506101404"/>
      <feature id="org.eclipse.ice"/>
<<<<<<< HEAD
      <feature id="org.eclipse.cdt.autotools"/>
=======
      <feature id="org.eclipse.cdt.bupc"/>
      <feature id="org.eclipse.cdt.core.lrparser.feature"/>
      <feature id="org.eclipse.cdt.core.parser.upc.feature"/>
      <feature id="org.eclipse.cdt.gdb.source"/>
      <feature id="org.eclipse.cdt.gnu.build.source"/>
      <feature id="org.eclipse.cdt.gnu.debug.source"/>
      <feature id="org.eclipse.cdt.gnu.dsf.source"/>
      <feature id="org.eclipse.cdt.gnu.multicorevisualizer"/>
      <feature id="org.eclipse.cdt.managedbuilder.llvm"/>
      <feature id="org.eclipse.cdt.msw"/>
      <feature id="org.eclipse.cdt.native.source"/>
      <feature id="org.eclipse.cdt.platform.source"/>
      <feature id="org.eclipse.cdt.qt"/>
      <feature id="org.eclipse.cdt.sdk"/>
      <feature id="org.eclipse.cdt.testsrunner.feature"/>
      <feature id="org.eclipse.cdt.xlc.feature"/>
      <feature id="org.eclipse.linuxtools.cdt.libhover.feature"/>
      <feature id="org.eclipse.dltk.core"/>
      <feature id="org.eclipse.dltk.core.index"/>
      <feature id="org.eclipse.dltk.itcl"/>
      <feature id="org.eclipse.dltk.ruby"/>
      <feature id="org.eclipse.dltk.tcl"/>
      <feature id="org.eclipse.dltk.xotcl"/>
      <feature id="org.eclipse.recommenders.rcp.feature"/>
      <feature id="org.eclipse.mylyn.bugzilla_feature"/>
      <feature id="org.eclipse.mylyn.commons"/>
      <feature id="org.eclipse.mylyn.commons.identity"/>
      <feature id="org.eclipse.mylyn.commons.notifications"/>
      <feature id="org.eclipse.mylyn.commons.repositories"/>
      <feature id="org.eclipse.mylyn.context_feature"/>
      <feature id="org.eclipse.mylyn.discovery"/>
      <feature id="org.eclipse.mylyn.github.feature"/>
      <feature id="org.eclipse.mylyn.ide_feature"/>
      <feature id="org.eclipse.mylyn.java_feature"/>
      <feature id="org.eclipse.mylyn.monitor"/>
      <feature id="org.eclipse.mylyn.pde_feature"/>
      <feature id="org.eclipse.mylyn.tasks.ide"/>
      <feature id="org.eclipse.mylyn.team_feature"/>
      <feature id="org.eclipse.mylyn.wikitext_feature"/>
      <feature id="org.eclipse.mylyn_feature"/>
      <feature id="org.eclipse.egit"/>
      <feature id="org.eclipse.aether.maven.feature"/>
      <feature id="org.eclipse.photran.xlf"/>
      <feature id="org.eclipse.tm.terminal.view.feature"/>
      <feature id="org.eclipse.aether.feature"/>
      <feature id="org.eclipse.aether.transport.file.feature"/>
      <feature id="org.eclipse.jgit"/>
      <feature id="org.eclipse.aether.connector.basic.feature"/>
      <feature id="org.eclipse.tm.terminal.connector.remote.feature"/>
      <feature id="org.eclipse.photran"/>
      <feature id="org.eclipse.photran.intel"/>
      <feature id="org.eclipse.aether.transport.http.feature"/>
      <feature id="org.eclipse.tm.terminal.control.feature"/>
      <feature id="org.eclipse.m2e.feature"/>
      <feature id="org.eclipse.swtbot"/>
      <feature id="org.eclipse.swtbot.eclipse"/>
      <feature id="org.eclipse.swtbot.eclipse.gef"/>
      <feature id="org.eclipse.swtbot.eclipse.test.junit"/>
      <feature id="org.eclipse.swtbot.forms"/>
      <feature id="org.eclipse.swtbot.generator.feature"/>
      <feature id="org.eclipse.swtbot.ide"/>
>>>>>>> 5c7478ef
   </features>

   <configurations>
      <plugin id="org.eclipse.core.runtime" autoStart="true" startLevel="0" />
      <plugin id="org.eclipse.e4.ui.workbench.addons.swt" autoStart="true" startLevel="0" />
      <plugin id="org.eclipse.equinox.common" autoStart="true" startLevel="2" />
      <plugin id="org.eclipse.equinox.ds" autoStart="true" startLevel="2" />
      <plugin id="org.eclipse.equinox.event" autoStart="true" startLevel="0" />
      <plugin id="org.eclipse.equinox.http.jetty" autoStart="true" startLevel="0" />
      <plugin id="org.eclipse.equinox.p2.reconciler.dropins" autoStart="true" startLevel="0" />
      <plugin id="org.eclipse.equinox.simpleconfigurator" autoStart="true" startLevel="1" />
      <plugin id="org.eclipse.equinox.util" autoStart="true" startLevel="0" />
      <plugin id="org.eclipse.ice.analysistool" autoStart="true" startLevel="0" />
      <plugin id="org.eclipse.ice.caebat.batml" autoStart="true" startLevel="0" />
      <plugin id="org.eclipse.ice.client.rcp" autoStart="true" startLevel="0" />
      <plugin id="org.eclipse.ice.client.widgets" autoStart="true" startLevel="0" />
      <plugin id="org.eclipse.ice.client.widgets.moose" autoStart="true" startLevel="0" />
      <plugin id="org.eclipse.ice.client.widgets.rcp" autoStart="true" startLevel="0" />
      <plugin id="org.eclipse.ice.client.widgets.reactoreditor" autoStart="true" startLevel="0" />
      <plugin id="org.eclipse.ice.client.widgets.reactoreditor.grid" autoStart="true" startLevel="0" />
      <plugin id="org.eclipse.ice.client.widgets.reactoreditor.lwr" autoStart="true" startLevel="0" />
      <plugin id="org.eclipse.ice.client.widgets.reactoreditor.sfr" autoStart="true" startLevel="0" />
      <plugin id="org.eclipse.ice.datastructures" autoStart="true" startLevel="0" />
      <plugin id="org.eclipse.ice.dependencies" autoStart="true" startLevel="0" />
      <plugin id="org.eclipse.ice.developer" autoStart="true" startLevel="0" />
      <plugin id="org.eclipse.ice.developer.moose" autoStart="true" startLevel="0" />
      <plugin id="org.eclipse.ice.io" autoStart="true" startLevel="0" />
      <plugin id="org.eclipse.ice.item" autoStart="true" startLevel="0" />
      <plugin id="org.eclipse.ice.kdd" autoStart="true" startLevel="0" />
      <plugin id="org.eclipse.ice.materials" autoStart="true" startLevel="0" />
      <plugin id="org.eclipse.ice.materials.ui" autoStart="true" startLevel="0" />
      <plugin id="org.eclipse.ice.mesh" autoStart="true" startLevel="0" />
      <plugin id="org.eclipse.ice.nek5000" autoStart="true" startLevel="0" />
      <plugin id="org.eclipse.ice.proteus" autoStart="true" startLevel="0" />
      <plugin id="org.eclipse.ice.reactor" autoStart="true" startLevel="0" />
      <plugin id="org.eclipse.ice.reactor.perspective" autoStart="true" startLevel="0" />
      <plugin id="org.eclipse.ice.reactor.plant" autoStart="true" startLevel="0" />
      <plugin id="org.eclipse.ice.reactor.sfr" autoStart="true" startLevel="0" />
      <plugin id="org.eclipse.ice.reactorAnalyzer" autoStart="true" startLevel="0" />
      <plugin id="org.eclipse.ice.reflectivity" autoStart="true" startLevel="0" />
      <plugin id="org.eclipse.ice.reflectivity.ui" autoStart="true" startLevel="0" />
      <plugin id="org.eclipse.ice.sassena" autoStart="true" startLevel="0" />
      <plugin id="org.eclipse.ice.vibe" autoStart="true" startLevel="0" />
      <plugin id="org.eclipse.ice.viz" autoStart="true" startLevel="0" />
      <plugin id="org.eclipse.ice.viz.service" autoStart="true" startLevel="0" />
      <plugin id="org.eclipse.ice.viz.service.geometry" autoStart="true" startLevel="0" />
      <plugin id="org.eclipse.ice.viz.service.jme3" autoStart="true" startLevel="0" />
      <plugin id="org.eclipse.ice.viz.service.paraview" autoStart="true" startLevel="0" />
      <plugin id="org.eclipse.ice.viz.service.paraview.web" autoStart="true" startLevel="0" />
      <plugin id="org.eclipse.ice.viz.service.visit" autoStart="true" startLevel="0" />
      <plugin id="org.eclipse.ice.xolotl" autoStart="true" startLevel="0" />
      <plugin id="org.eclipse.osgi" autoStart="true" startLevel="-1" />
      <plugin id="org.eclipse.platform" autoStart="true" startLevel="0" />
      <plugin id="org.eclipse.ui.forms" autoStart="true" startLevel="0" />
      <plugin id="org.eclipse.ui.ide.application" autoStart="false" startLevel="0" />
      <plugin id="org.eclipse.ui.intro" autoStart="true" startLevel="0" />
      <plugin id="org.eclipse.update.configurator" autoStart="true" startLevel="3" />
      <property name="eclipse.p2.data.area" value="@config.dir/../p2" />
      <property name="eclipse.p2.profile" value="epp.package.rcp" />
      <property name="osgi.instance.area.default" value="@user.home/Documents/workspace" />
   </configurations>

   <preferencesInfo>
      <targetfile overwrite="false"/>
   </preferencesInfo>

   <cssInfo>
   </cssInfo>

</product><|MERGE_RESOLUTION|>--- conflicted
+++ resolved
@@ -111,15 +111,6 @@
       <feature id="org.eclipse.ecf.filetransfer.ssl.feature"/>
       <feature id="org.eclipse.ecf.core.feature"/>
       <feature id="org.eclipse.rcp"/>
-<<<<<<< HEAD
-      <feature id="org.eclipse.platform" version="4.5.0.v20150603-2358"/>
-      <feature id="org.eclipse.equinox.p2.discovery.feature" version="1.0.300.v20150430-1836"/>
-      <feature id="org.eclipse.equinox.p2.user.ui" version="2.2.100.v20150601-1708"/>
-      <feature id="org.eclipse.equinox.server.p2" version="1.2.200.v20150527-1706"/>
-      <feature id="org.eclipse.help"/>
-      <feature id="org.eclipse.cdt" version="8.7.0.201506070905"/>
-      <feature id="org.eclipse.jdt" version="3.11.0.v20150603-2000"/>
-=======
       <feature id="org.eclipse.platform"/>
       <feature id="org.eclipse.equinox.p2.discovery.feature"/>
       <feature id="org.eclipse.equinox.p2.user.ui"/>
@@ -128,25 +119,12 @@
       <feature id="org.eclipse.cdt"/>
       <feature id="org.eclipse.jdt"/>
       <feature id="org.eclipse.cdt.autotools"/>
->>>>>>> 5c7478ef
       <feature id="org.eclipse.cdt.gnu.dsf"/>
       <feature id="org.eclipse.cdt.gnu.build"/>
       <feature id="org.eclipse.cdt.platform"/>
       <feature id="org.eclipse.cdt.native"/>
       <feature id="org.eclipse.cdt.gnu.debug"/>
       <feature id="org.eclipse.cdt.gdb"/>
-<<<<<<< HEAD
-      <feature id="org.eclipse.ease.feature" version="0.2.0.201504281226"/>
-      <feature id="org.eclipse.ease.javascript.feature" version="0.2.0.201504281226"/>
-      <feature id="org.eclipse.ease.modules.charting.feature" version="0.2.0.201504281229"/>
-      <feature id="org.eclipse.ease.modules.feature" version="0.2.0.201504281229"/>
-      <feature id="org.eclipse.ease.modules.team.svn.feature" version="0.2.0.201504281229"/>
-      <feature id="org.eclipse.ease.python.feature" version="0.2.0.201504281226"/>
-      <feature id="org.eclipse.ease.ui.feature" version="0.2.0.201505111426"/>
-      <feature id="org.eclipse.epp.mpc"/>
-      <feature id="org.eclipse.remote" version="2.0.0.201506061609"/>
-      <feature id="org.eclipse.pde" version="3.11.0.v20150603-2000"/>
-=======
       <feature id="org.eclipse.ease.feature"/>
       <feature id="org.eclipse.ease.javascript.feature"/>
       <feature id="org.eclipse.ease.modules.charting.feature"/>
@@ -157,7 +135,6 @@
       <feature id="org.eclipse.epp.mpc"/>
       <feature id="org.eclipse.remote"/>
       <feature id="org.eclipse.pde"/>
->>>>>>> 5c7478ef
       <feature id="org.eclipse.wst.common_core.feature" version="3.7.0.v201505132009"/>
       <feature id="org.eclipse.wst.common_ui.feature" version="3.7.0.v201505132009"/>
       <feature id="org.eclipse.wst.jsdt.feature" version="1.6.200.v201505071819"/>
@@ -195,9 +172,6 @@
       <feature id="org.eclipse.ptp.rm.jaxb.contrib" version="9.0.0.201506101404"/>
       <feature id="org.eclipse.ptp.rm.slurm" version="9.0.0.201506101404"/>
       <feature id="org.eclipse.ice"/>
-<<<<<<< HEAD
-      <feature id="org.eclipse.cdt.autotools"/>
-=======
       <feature id="org.eclipse.cdt.bupc"/>
       <feature id="org.eclipse.cdt.core.lrparser.feature"/>
       <feature id="org.eclipse.cdt.core.parser.upc.feature"/>
@@ -259,7 +233,6 @@
       <feature id="org.eclipse.swtbot.forms"/>
       <feature id="org.eclipse.swtbot.generator.feature"/>
       <feature id="org.eclipse.swtbot.ide"/>
->>>>>>> 5c7478ef
    </features>
 
    <configurations>
