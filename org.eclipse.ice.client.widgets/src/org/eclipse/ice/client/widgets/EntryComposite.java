/*******************************************************************************
 * Copyright (c) 2012, 2014- UT-Battelle, LLC.
 * All rights reserved. This program and the accompanying materials
 * are made available under the terms of the Eclipse Public License v1.0
 * which accompanies this distribution, and is available at
 * http://www.eclipse.org/legal/epl-v10.html
 *
 * Contributors:
 *   Initial API and implementation and/or initial documentation - Jay Jay Billings,
 *   Jordan H. Deyton, Dasha Gorin, Alexander J. McCaskey, Taylor Patterson,
 *   Claire Saunders, Matthew Wang, Anna Wojtowicz
 *******************************************************************************/
package org.eclipse.ice.client.widgets;

import java.io.File;
import java.net.MalformedURLException;
import java.net.URI;
import java.net.URL;
import java.util.ArrayList;
import java.util.Arrays;
import java.util.List;

import org.eclipse.core.filesystem.IFileStore;
import org.eclipse.ice.client.common.internal.ClientHolder;
import org.eclipse.ice.datastructures.ICEObject.IUpdateable;
import org.eclipse.ice.datastructures.ICEObject.IUpdateableListener;
import org.eclipse.ice.datastructures.form.AllowedValueType;
import org.eclipse.ice.datastructures.form.BasicEntryContentProvider;
import org.eclipse.ice.datastructures.form.Entry;
import org.eclipse.ice.datastructures.form.IEntryContentProvider;
import org.eclipse.ice.iclient.IClient;
import org.eclipse.jface.dialogs.IMessageProvider;
import org.eclipse.jface.dialogs.MessageDialog;
import org.eclipse.jface.fieldassist.ControlDecoration;
import org.eclipse.jface.fieldassist.FieldDecorationRegistry;
import org.eclipse.jface.window.Window;
import org.eclipse.remote.core.IRemoteConnectionHostService;
import org.eclipse.remote.ui.dialogs.RemoteResourceBrowser;
import org.eclipse.swt.SWT;
import org.eclipse.swt.events.ControlAdapter;
import org.eclipse.swt.events.ControlEvent;
import org.eclipse.swt.events.ControlListener;
import org.eclipse.swt.events.DisposeEvent;
import org.eclipse.swt.events.DisposeListener;
import org.eclipse.swt.events.FocusAdapter;
import org.eclipse.swt.events.FocusEvent;
import org.eclipse.swt.events.SelectionAdapter;
import org.eclipse.swt.events.SelectionEvent;
import org.eclipse.swt.events.TraverseEvent;
import org.eclipse.swt.events.TraverseListener;
import org.eclipse.swt.graphics.Color;
import org.eclipse.swt.graphics.Font;
import org.eclipse.swt.graphics.FontData;
import org.eclipse.swt.graphics.Image;
import org.eclipse.swt.layout.FillLayout;
import org.eclipse.swt.layout.GridData;
import org.eclipse.swt.layout.RowData;
import org.eclipse.swt.layout.RowLayout;
import org.eclipse.swt.widgets.Button;
import org.eclipse.swt.widgets.Combo;
import org.eclipse.swt.widgets.Composite;
import org.eclipse.swt.widgets.Display;
import org.eclipse.swt.widgets.Event;
import org.eclipse.swt.widgets.FileDialog;
import org.eclipse.swt.widgets.Label;
import org.eclipse.swt.widgets.Layout;
import org.eclipse.swt.widgets.Listener;
import org.eclipse.swt.widgets.Text;
import org.eclipse.ui.IEditorPart;
import org.eclipse.ui.IPropertyListener;
import org.eclipse.ui.PlatformUI;
import org.eclipse.ui.forms.IMessageManager;
import org.slf4j.Logger;
import org.slf4j.LoggerFactory;

/**
 * <p>
 * This is an subclass of SWT's Composite class made specifically to work with
 * ICE Entries.
 * </p>
 * <p>
 * Changes to this class are broadcasted using SWT's event system. Marking the
 * FormEditor as dirty, for example, should be handled by registering an event
 * listener with instances of this class and catching the signal.
 * </p>
 * <p>
 * The EntryComposite can post messages about its work with an Entry to a
 * IMessageManager if it is set by calling setMessageManager().
 * </p>
 * 
 * @author Gregory M. Lyon, Anna Wojtowicz, Alex McCaskey
 */
public class EntryComposite extends Composite implements IUpdateableListener {

	/**
	 * Logger for handling event messages and other information.
	 */
	private static final Logger logger = LoggerFactory
			.getLogger(EntryComposite.class);

	/**
	 * A label that describes the Entry.
	 */
	private Label label;

	/**
	 * A text field that is used if the Entry type is unspecified.
	 */
	private Text text;

	/**
	 * A drop-down menu for the Entry.
	 */
	private Combo dropDown;

	/**
	 * A set of buttons for the Entry.
	 */
	protected final List<Button> buttons;

	/**
	 * The Entry that is displayed by the EntryComposite.
	 */
	protected Entry entry;

	/**
	 * The currently set value of the Entry.
	 */
	private String currentSelection;

	/**
	 * The message manager to which message about the success or failure of
	 * manipulating the Entry should be posted.
	 */
	private IMessageManager messageManager;

	/**
	 * The name of the message posted to the message manager.
	 */
	private String messageName;

	/**
	 * Entry map of binary/boolean-type allowed values
	 */
	private final List<String> allowedBinaryValues = new ArrayList<String>();

	/**
	 * List of allowed values for the entry in lowercase text
	 */
	private final List<String> lowercaseAllowedValues = new ArrayList<String>();

	/**
	 * This listens to the {@code EntryComposite}'s resize events and adjusts
	 * the size of the dropdown if necessary. This is currently only used for
	 * file entries.
	 */
	private ControlListener resizeListener = null;

	/**
	 * A ControlDecoration that can be added to the EntryComposite if desired.
	 */
	private ControlDecoration decoration = null;

	/**
	 * The Constructor
	 * 
	 * @param parent
	 *            The parent Composite.
	 * @param style
	 *            The style of the EntryComposite.
	 * @param refEntry
	 *            An Entry that should be used to create the widget, to update
	 *            when changed by the user and to be updated from when changed
	 *            internally by ICE.
	 */
	public EntryComposite(Composite parent, int style, Entry refEntry) {

		// Call the super constructor
		super(parent, style);

		// Set the Entry reference
		if (refEntry != null) {
			entry = refEntry;
		} else {
			throw new RuntimeException("Entry passed to EntryComposite "
					+ "constructor cannot be null!");
		}
		// Create the Buttons array
		buttons = new ArrayList<Button>();

		// Create the MessageName String
		messageName = new String();
		messageName = entry.getName() + " " + entry.getId();

		// Setup the allowedBinaryValues for check boxes
		// Setup the list of values that are equivalent to "ready"
		allowedBinaryValues.add("ready");
		allowedBinaryValues.add("yes");
		allowedBinaryValues.add("y");
		allowedBinaryValues.add("true");
		allowedBinaryValues.add("enabled");
		allowedBinaryValues.add("on");
		// Setup the list of values that are equivalent to "not ready"
		allowedBinaryValues.add("not ready");
		allowedBinaryValues.add("no");
		allowedBinaryValues.add("n");
		allowedBinaryValues.add("false");
		allowedBinaryValues.add("disabled");
		allowedBinaryValues.add("off");

		// Register for updates from the Entry
		entry.register(this);

		// Add a listener to the Entry that unregisters this composite as a
		// listener upon disposal.
		addDisposeListener(new DisposeListener() {
			@Override
			public void widgetDisposed(DisposeEvent e) {
				entry.unregister(EntryComposite.this);
			}
		});

		// Get a reference to the current Entry value
		currentSelection = entry.getValue();

		// Render the entry
		render();

		return;
	}

	/**
	 * Returns the entry stored on this Composite
	 * 
	 * @return The Entry rendered by this Composite.
	 */
	public Entry getEntry() {
		return entry;
	}

	/**
	 * Creates a label for the EntryComposite.
	 */
	private void createLabel() {

		// Create the Label
		label = new Label(this, SWT.WRAP);
		label.setText(entry.getName() + ":");
		label.setToolTipText(entry.getDescription());
		label.setBackground(getBackground());

		return;
	}

	/**
	 * Creates a checkbox for the EntryComposite.
	 */
	private void createCheckbox() {

		// Local Declarations
		Button tmpButton = null;

		// Create the check box
		tmpButton = new Button(this, SWT.CHECK);
		tmpButton.setText(entry.getName());
		tmpButton.setToolTipText(entry.getDescription());

		// Set the box to be checked if the current entry value is one of the
		// "positive" answers from the allowed values
		if (allowedBinaryValues.subList(0, 5)
				.contains(entry.getValue().toLowerCase())) {
			tmpButton.setSelection(true);
		} else {
			// Otherwise unchecked
			tmpButton.setSelection(false);
		}
		// Add the listeners
		tmpButton.addSelectionListener(new SelectionAdapter() {
			@Override
			public void widgetSelected(SelectionEvent e) {
				// Notify any listeners that the selection has changed
				notifyListeners(SWT.Selection, new Event());
				// Get the index of the value
				int index = lowercaseAllowedValues
						.indexOf(entry.getValue().toLowerCase());
				// Set the correct value
				String value = null;
				value = (index == 0) ? entry.getAllowedValues().get(1)
						: entry.getAllowedValues().get(0);
				setEntryValue(value);
				logger.info("EntryComposite Message: Updated Entry "
						+ entry.getName() + " with value = "
						+ entry.getValue());

				return;
			}
		});

		// Add the button to the list
		tmpButton.setBackground(getBackground());
		buttons.add(tmpButton);
	}

	/**
	 * This operation creates buttons on the Composite.
	 */
	private void createButtons() {

		// Local Declarations
		Button tmpButton = null;

		// Create the radio buttons
		for (String i : entry.getAllowedValues()) {
			// Create the button and set its text fields
			tmpButton = new Button(this, SWT.RADIO);
			tmpButton.setText(i);
			tmpButton.setToolTipText(entry.getDescription());
			// Select the default value if it is this one
			if (i.equals(entry.getValue())) {
				tmpButton.setSelection(true);
			}
			// Add the listeners
			tmpButton.addSelectionListener(new SelectionAdapter() {
				@Override
				public void widgetSelected(SelectionEvent e) {
					// Notify any listeners that the selection has changed
					notifyListeners(SWT.Selection, new Event());
					// Set the value of the Entry
					setEntryValue(((Button) e.getSource()).getText());
				}
			});
			// Fix the color
			tmpButton.setBackground(getBackground());
			// Add the button to the list
			buttons.add(tmpButton);
		}

		return;
	}

	/**
	 * This operation creates a drop-down menu on the Composite.
	 */
	private void createDropdown() {

		if (dropDown == null || dropDown.isDisposed()) {
			// Create a drop-down menu
			dropDown = new Combo(this, SWT.DROP_DOWN | SWT.SINGLE | SWT.V_SCROLL
					| SWT.H_SCROLL | SWT.READ_ONLY);
			dropDown.setBackground(getBackground());

			// Determine the current value of the entry.
			String currentValue = entry.getValue();

			// Add the allowed values to the dropdown menu. If the allowed value
			// matches the current value, select it.
			List<String> allowedValues = entry.getAllowedValues();
			for (int i = 0; i < allowedValues.size(); i++) {
				String allowedValue = allowedValues.get(i);
				dropDown.add(allowedValue);
				if (allowedValue.equals(currentValue)) {
					dropDown.select(i);
				}
			}

			// Add a selection listener
			dropDown.addSelectionListener(new SelectionAdapter() {
				@Override
				public void widgetSelected(SelectionEvent e) {
					// Set the value of the Entry
					setEntryValue(((Combo) e.widget).getText());
					// Notify any listeners that the selection has changed
					notifyListeners(SWT.Selection, new Event());
				}
			});

		} else {
			// If the dropDown hasn't been disposed, check if a new AllowedValue
			// has been added to the Entry
			List<String> allowedValues = entry.getAllowedValues();
			List<String> comboValues = Arrays.asList(dropDown.getItems());

			for (int i = 0; i < allowedValues.size(); i++) {
				String allowedValue = allowedValues.get(i);
				// Add any new AllowedValues to the dropDown
				if (!comboValues.contains(allowedValue)) {
					dropDown.add(allowedValue);
				}
			}
		}

		return;
	}

	/**
	 * This operation creates a textfield on the Composite.
	 */
	private void createTextfield() {

		// Create a textfield
		if (!entry.isSecret()) {
			text = new Text(this, SWT.LEFT | SWT.BORDER);
		} else {
			text = new Text(this, SWT.LEFT | SWT.BORDER | SWT.PASSWORD);
		}
		text.setToolTipText(entry.getDescription());
		text.setText(entry.getValue());
		text.setBackground(getBackground());

		// Add the Focus Listeners
		text.addFocusListener(new FocusAdapter() {
			@Override
			public void focusLost(FocusEvent e) {
				// Notify any listeners that the selection has changed
				notifyListeners(SWT.Selection, new Event());
				// Set the value of the Entry
				setEntryValue(text.getText());
			};
		});

		// Add a listener for the "DefaultSelection" key (return/enter). It
		// needs to be registered with the EntryComposite and the Text widget,
		// in case it is being used by JFace, which doesn't always post standard
		// SWT events.
		Listener enterListener = new Listener() {
			@Override
			public void handleEvent(Event e) {
				// Notify any listeners that the selection has changed
				notifyListeners(SWT.Selection, new Event());
				// Set the value of the Entry
				setEntryValue(text.getText());
			}
		};
		this.addListener(SWT.DefaultSelection, enterListener);
		text.addListener(SWT.DefaultSelection, enterListener);

		return;
	}

	/**
	 * This method creates a browse button on the EntryComposite. Clicking the
	 * button opens a file browser, and once a file is selected, the file is
	 * imported into the default workspace.
	 */
	private void createBrowseButton() {

		boolean redraw = buttons.isEmpty();

		if (redraw) {
			// Create a new button, set the text
			Button browseButton = new Button(this, SWT.PUSH);
			browseButton.setText("Browse...");

			// Add an event listener that displays a Directory Dialog prompt
			browseButton.addSelectionListener(new SelectionAdapter() {
				@Override
				public void widgetSelected(SelectionEvent e) {
					// Get the Client
					IClient client = ClientHolder.getClient();
					// Open up a file browser
					FileDialog fileDialog = new FileDialog(getShell());
					fileDialog.setText("Select a file to import into ICE");
					String filePath = fileDialog.open();
					if (filePath != null) {
						// Import the files
						File importedFile = new File(filePath);
						client.importFile(importedFile.toURI());
						// Create a new content provider with the new file
						// in the allowed values list
						IEntryContentProvider prov = new BasicEntryContentProvider();
						ArrayList<String> valueList = entry.getAllowedValues();
						if (!valueList.contains(importedFile.getName())) {
							valueList.add(importedFile.getName());
						}
						prov.setAllowedValueType(AllowedValueType.File);

						// Finish setting the allowed values and default
						// value
						prov.setAllowedValues(valueList);

						// Set the new provider
						entry.setContentProvider(prov);

						// Set the entry's value to the new file
						setEntryValue(importedFile.getName());
					}
					// Notify any listeners of the selection event
					notifyListeners(SWT.Selection, new Event());

					return;
				}

			});

			// Add the browse button
			buttons.add(browseButton);
		}

		return;
	}

	/**
	 * This method creates a drop down Combo for an Entry with the Executable
	 * AllowedValueType.
	 */
	private void createExecutableDropDown() {
		if (dropDown == null || dropDown.isDisposed()) {
			dropDown = new Combo(this, SWT.BORDER | SWT.LEAD | SWT.DROP_DOWN
					| SWT.SINGLE | SWT.V_SCROLL | SWT.H_SCROLL);
			dropDown.setFocus();
			dropDown.setLayoutData(new GridData(400, SWT.DEFAULT));

			List<String> allowedValues = entry.getAllowedValues();
			// Add a selection listener
			dropDown.addSelectionListener(new SelectionAdapter() {
				@Override
				public void widgetSelected(SelectionEvent e) {
					// Set the value of the Entry
					setEntryValue(((Combo) e.widget).getText());
					// Notify any listeners that the selection has changed
					notifyListeners(SWT.Selection, new Event());
				}
			});

			// Add a traverse listener to validate the entry
			// when the user hits Enter or Tab
			dropDown.addTraverseListener(new TraverseListener() {
				@Override
				public void keyTraversed(TraverseEvent e) {
					if (e.detail == SWT.TRAVERSE_RETURN
							|| e.detail == SWT.TRAVERSE_TAB_NEXT) {

						// Get the entered text and create a File
						String path = dropDown.getText();
						File file = new File(path);

						// If this is an actual executable that exists, then
						// add it to the File Entry.
						if (file.exists() && file.isFile()) {
							// Check if its an executable
							if (file.canExecute()) {
								IEntryContentProvider prov = new BasicEntryContentProvider();
								ArrayList<String> valueList = entry
										.getAllowedValues();
								valueList.add(file.toURI().toString());
								prov.setAllowedValueType(
										AllowedValueType.Executable);

								// Finish setting the allowed values and default
								// value
								prov.setAllowedValues(valueList);
								entry.setContentProvider(prov);

								// If it is executable just add its absolute
								// path
								setEntryValue(file.toURI().toString());
							} else {
								// If its just a File, import it
								IClient client = ClientHolder.getClient();
								client.importFile(file.toURI());
								// Set the entry's value to the new file
								setEntryValue(file.getName());
							}

							notifyListeners(SWT.Selection, new Event());
						}
					}
				}
			});

			// Determine the current value of the entry.
			String currentValue = entry.getValue();
			for (int i = 0; i < allowedValues.size(); i++) {
				String allowedValue = allowedValues.get(i);
				dropDown.add(allowedValue);
				if (allowedValue.equals(currentValue)) {
					dropDown.select(i);
				}
			}
		} else {
			// If the dropDown hasn't been disposed, check if a new AllowedValue
			// has been added to the Entry
			List<String> allowedValues = entry.getAllowedValues();
			List<String> comboValues = Arrays.asList(dropDown.getItems());

			for (int i = 0; i < allowedValues.size(); i++) {
				String allowedValue = allowedValues.get(i);
				// Add any new AllowedValues to the dropDown
				if (!comboValues.contains(allowedValue)) {
					dropDown.add(allowedValue);
				}
			}
		}
	}

	/**
	 * This method creates a Local/Remote file browser button for an Entry with
	 * the Executable AllowedValueType.
	 * 
	 */
	private void createExecutableBrowser() {
		boolean redraw = buttons.isEmpty();

		if (redraw) {
			// Create a new button, set the text
			Button browseButton = new Button(this, SWT.PUSH);
			browseButton.setText("Browse...");

			// RemoteFileWidget widg = new RemoteFileWidget(this, SWT.NONE,
			// SWT.NONE, "TITLE", "/");
			// Add an event listener that displays a Directory Dialog prompt
			browseButton.addSelectionListener(new SelectionAdapter() {
				@Override
				public void widgetSelected(SelectionEvent e) {

					// Create a variable for the Executable Value
					String entryValue = null;

					// Create a MessageDialog to get whether the user
					// wants to use a remote or local executable.
					MessageDialog dialog = new MessageDialog(getShell(),
							"Local or Remote Application", null,
							"Please specify whether your executable is local or remote.",
							MessageDialog.QUESTION_WITH_CANCEL,
							new String[] { "Local", "Remote" }, 0);

					// Launch the dialot and get the result
					int result = dialog.open();

					// If the user selected Remote
					if (result == 1) {

						// Create a new Remote browser and set its type to
						// File_Browser
						RemoteResourceBrowser browser = new RemoteResourceBrowser(
								getShell(), SWT.NONE);
						browser.setTitle("Select a remote executable.");
						browser.setType(RemoteResourceBrowser.FILE_BROWSER);

						// Open and make sure they didn't select Cancel
						if (browser.open() != Window.OK) {
							return;
						}

						// Get the selected Resource
						IFileStore fs = browser.getResource();

<<<<<<< HEAD
						// Set the value as the remote URI string
						entryValue = fs.toURI().toString();

=======
						// Get the hostname
						String hostName = browser.getConnection().getService(
									IRemoteConnectionHostService.class)
									.getHostname();
						
						// Set up the entry value
						URI uri = fs.toURI();
						entryValue = uri.getScheme() + "://" + hostName + uri.getPath();
						
>>>>>>> 0808a62e
					} else {
						// If Local, just open up a file browser
						FileDialog fileDialog = new FileDialog(getShell());
						fileDialog.setText(
								"Select an executable to import into ICE");
						String filePath = fileDialog.open();
						if (filePath != null) {
							// Import the files
							File importedFile = new File(filePath);
							entryValue = importedFile.toURI().toString();
						}
					}

					// If we got a valid entryValue, then let's set it.
					if (entryValue != null && !entryValue.isEmpty()) {
						// Create a new content provider with the new file
						// in the allowed values list
						IEntryContentProvider prov = new BasicEntryContentProvider();
						ArrayList<String> valueList = entry.getAllowedValues();
						if (!valueList.contains(entryValue)) {
							valueList.add(entryValue);
						}
						prov.setAllowedValueType(AllowedValueType.Executable);

						// Finish setting the allowed values and default
						// value
						prov.setAllowedValues(valueList);

						// Set the new provider
						entry.setContentProvider(prov);

						// If it is executable just add its absolute path
						setEntryValue(entryValue);

					}

					// Notify any listeners of the selection event
					notifyListeners(SWT.Selection, new Event());

					return;
				}

			});

			// Add the browse button
			buttons.add(browseButton);
		}
	}

	/**
	 * This operation renders the SWT widgets for the Entry.
	 */
	protected void render() {

		// Local Declarations
		int numAllowedValues = 0, maxValueLength = 12, maxShortValues = 8;
		boolean shortValues = true;
		AllowedValueType valueType = null;

		// Make all of the allowed values lowercase
		for (String value : entry.getAllowedValues()) {
			lowercaseAllowedValues.add(value.toLowerCase());
		}

		// Set the allowed value type
		valueType = entry.getValueType();
		// Get the number of allowed values
		numAllowedValues = entry.getAllowedValues().size();
		// Figure out if the allowed values are small in length. This
		// will let us draw it in a more intuitive way, but it only
		// takes one value that is not short to ruin the view.
		for (String i : entry.getAllowedValues()) {
			if (i.length() > maxValueLength) {
				shortValues = false;
				break;
			}
		}

		// Set the default layout to a vertical FillLayout.
		FillLayout fillLayout = new FillLayout(SWT.VERTICAL);
		fillLayout.marginHeight = 5;
		fillLayout.marginWidth = 3;
		fillLayout.spacing = 5;
		Layout layout = fillLayout;

		// If the valueType is Discrete and there are some allowed values,
		// figure out how to draw it
		if (valueType == AllowedValueType.Discrete && numAllowedValues > 0) {
			// We can use Radio buttons if the allowed values are few
			if (numAllowedValues <= maxShortValues && shortValues) {
				// Check to see if this is something that should use a check box
				if (numAllowedValues == 2 && allowedBinaryValues
						.containsAll(lowercaseAllowedValues)) {
					createCheckbox();
				} else {
					// Otherwise create the regular button set
					createLabel();
					createButtons();
				}
			} else {
				// Otherwise we can use a drop-down menu
				createLabel();
				createDropdown();
			}
		} else if (valueType == AllowedValueType.Discrete) {
			// If no values were found, throw an error
			throwMissingValuesError();
		} else if (valueType == AllowedValueType.File) {
			// If this is a File entry, draw dropdown (if applicable)
			// and browse button
			createLabel();
			if (numAllowedValues > 0) {
				createDropdown();
			}
			createBrowseButton();
			layout = setupDropDownLayout(numAllowedValues);

		} else if (valueType == AllowedValueType.Executable) {
			createLabel();
			createExecutableDropDown();
			createExecutableBrowser();
			layout = setupDropDownLayout(numAllowedValues);
		} else {
			// Otherwise create a text field
			createLabel();
			createTextfield();
		}

		// Apply the layout.
		setLayout(layout);

		return;
	}

	/**
	 * 
	 * @param layout
	 * @param numAllowedValues
	 */
	private Layout setupDropDownLayout(int numAllowedValues) {
		// Use a RowLayout so we can wrap widgets.
		final RowLayout rowLayout = new RowLayout();
		rowLayout.wrap = true;
		rowLayout.fill = false;
		rowLayout.center = true;
		// Layout layout = rowLayout;

		// If the file list Combo is rendered, we need to give it RowData so
		// it will grab excess horizontal space. Otherwise, the default
		// RowLayout above will suffice.
		if (numAllowedValues > 0) {
			// Use a RowData for the dropdown Combo so it can get excess
			// space.
			final RowData rowData = new RowData();
			dropDown.setLayoutData(rowData);
			// Set a minimum width of 50 for the dropdown.
			final int minWidth = 50;

			// Compute the space taken up by the label and browse button.
			final int unwrappedWidth;
			Button button = buttons.get(0);
			int labelWidth = label.computeSize(SWT.DEFAULT, SWT.DEFAULT).x;
			int buttonWidth = button.computeSize(SWT.DEFAULT, SWT.DEFAULT).x;
			int padding = 2 * rowLayout.spacing + rowLayout.marginLeft
					+ rowLayout.marginWidth * 2 + rowLayout.marginRight + 30;
			unwrappedWidth = labelWidth + buttonWidth + padding;

			// Size the dropdown based on the currently available space.
			int availableWidth = getClientArea().width - unwrappedWidth;
			rowData.width = (availableWidth > minWidth ? availableWidth
					: minWidth);

			// If necessary, remove the old resize listener.
			if (resizeListener != null) {
				removeControlListener(resizeListener);
			}

			// Add a resize listener to the EntryComposite to update the
			// size of the dropdown.
			resizeListener = new ControlAdapter() {
				@Override
				public void controlResized(ControlEvent e) {
					int availableWidth = getClientArea().width - unwrappedWidth;
					rowData.width = (availableWidth > minWidth ? availableWidth
							: minWidth);
					layout();
				}
			};
			addControlListener(resizeListener);
		}

		return rowLayout;
	}

	/**
	 * This operation will post a message to the message manager (if one exists)
	 * if the Entry has no value, but requires a value from a discrete set.
	 */
	private void throwMissingValuesError() {

		if (messageManager != null) {
			// Get the message
			String errorMessage = entry.getErrorMessage();
			// Post it if it exists
			if (errorMessage != null) {
				// Display the error at the top of the screen
				if (messageManager != null) {
					messageManager.addMessage(messageName, errorMessage, null,
							IMessageProvider.ERROR);
				}
				// Highlight the text if it is in a text box
				if (text != null) {
					Color color = new Color(Display.getCurrent(), 200, 0, 0);
					text.setForeground(color);
					FontData fontData = new FontData();
					fontData.setStyle(SWT.BOLD);
					Font font = new Font(getDisplay(), fontData);
					text.setFont(font);
				}
			}
		}

		return;
	}

	/**
	 * This operation directs the EntryComposite to refresh its view of the
	 * Entry. This should be called in the event that the Entry has changed on
	 * the file system and the view needs to be updated.
	 */
	public void refresh() {

		// Dispose of the old widgets
		if (dropDown != null) {
			dropDown.dispose();
			dropDown = null;
		}
		if (label != null) {
			label.dispose();
			label = null;
		}
		if (text != null) {
			text.dispose();
			text = null;
		}
		for (Button button : buttons) {
			if (!button.isDisposed()) {
				button.dispose();
			}
		}
		// Remove all of the previous buttons.
		buttons.clear();

		// Print an error if this Entry has been prematurely disposed.
		if (isDisposed()) {
			logger.info("EntryComposite Message: "
					+ "This composite has been prematurely disposed!");
			return;
		}

		// Remove the resize listener.
		if (resizeListener != null) {
			removeControlListener(resizeListener);
			resizeListener = null;
		}

		// Re-render the Composite
		render();

		// Re-draw the Composite
		layout();

		return;
	}

	/**
	 * This operation sets the Message Manager that should be used by the
	 * EntryComposite to post messages about the Entry. If the Message Manager
	 * is not set, the EntryComposite will not attempt to post messages.
	 * 
	 * @param manager
	 *            The Message Manager that the EntryComposite should use.
	 */
	public void setMessageManager(IMessageManager manager) {

		// Set the messageManager
		messageManager = manager;

		return;
	}

	/**
	 * This operation sets the value of the Entry and, if possible and
	 * necessary, reports to the message manager.
	 * 
	 * @param value
	 */
	protected void setEntryValue(String value) {

		// Set the value and post a message if necessary
		if (!entry.setValue(value) && messageManager != null) {
			// Get the message
			String errorMessage = entry.getErrorMessage();
			// Post it if it exists
			if (errorMessage != null) {
				// Display the error at the top of the screen
				if (messageManager != null) {
					messageManager.addMessage(messageName, errorMessage, null,
							IMessageProvider.ERROR);
				}
				// Highlight the text if it is in a text box
				if (text != null) {
					Color color = new Color(Display.getCurrent(), 200, 0, 0);
					text.setForeground(color);
					FontData fontData = new FontData();
					fontData.setStyle(SWT.BOLD);
					Font font = new Font(getDisplay(), fontData);
					text.setFont(font);
				}
			}

		} else if (value == null) {

			if (entry.getValueType().equals(AllowedValueType.Discrete)) {
				// Set the Entry to the first AllowedValue if it's Discrete
				if (!entry.getAllowedValues().isEmpty()) {
					String allowedValue = entry.getAllowedValues().get(0);
					entry.setValue(allowedValue);
				}
			} else {
				// Otherwise, set the default value
				entry.setValue(entry.getDefaultValue());
			}

		} else {
			// Remove a posted message if necessary
			if (messageManager != null) {
				messageManager.removeMessage(messageName);
			}
			// Remove the text box highlight if it is in a text box
			if (text != null) {
				Color color = new Color(Display.getCurrent(), 0, 0, 0);
				text.setForeground(color);
				FontData fontData = new FontData();
				fontData.setStyle(SWT.NORMAL);
				fontData.setHeight(10);
				Font font = new Font(getDisplay(), fontData);
				text.setFont(font);
			}
		}

		return;
	}

	/**
	 * Listen for updates from the Entry and redraw if needed.
	 */
	@Override
	public void update(IUpdateable component) {
		// When the Entry has updated, refresh on the Eclipse UI thread.
		if (component == entry) {
			PlatformUI.getWorkbench().getDisplay().asyncExec(new Runnable() {
				@Override
				public void run() {
					if (!EntryComposite.this.isDisposed()) {

						// Refresh the EntryComposite
						refresh();

						// Toggle the "unsaved changes" decoration if the entry
						// value is different
						if (!EntryComposite.this.entry.getValue()
								.equals(currentSelection)) {
							toggleSaveDecoration();
						}

						// Update the reference to the Entry's value
						currentSelection = EntryComposite.this.entry.getValue();

					} else {
						entry.unregister(EntryComposite.this);
					}
				}
			});
		}
		return;
	}

	/**
	 * This method is responsible for toggling a ControlDecoration on and off on
	 * the EntryComposite. The decoration will toggle on if the editor is dirty
	 * and the selection was recently changed (monitored by
	 * {@link EntryComposite#currentSelection}). Otherwise, it will toggle off. 
	 */
	public void toggleSaveDecoration() {

		if (decoration == null) {
			// Create a new decoration and message
			decoration = new ControlDecoration(this, SWT.TOP | SWT.LEFT);
			final String saveMessage = "The form contains unsaved changes";

			// Set a description and image
			decoration.setDescriptionText(saveMessage);
			Image image = FieldDecorationRegistry.getDefault()
					.getFieldDecoration(FieldDecorationRegistry.DEC_WARNING)
					.getImage();
			decoration.setImage(image);

			// Set a listener to hide/show the decoration according to the
			// editor's state and the current entry value
			final IEditorPart editor = PlatformUI.getWorkbench()
					.getActiveWorkbenchWindow().getActivePage()
					.getActiveEditor();
			editor.addPropertyListener(new IPropertyListener() {
				@Override
				public void propertyChanged(Object source, int propId) {
					// Toggle the decoration on if the form is dirty and the
					// value has changed
					if (editor != null) {
						if (editor.isDirty() && !EntryComposite.this.entry
								.getValue().equals(currentSelection)) {
							// Show the decoration
							EntryComposite.this.decoration.show();
						} else if (!editor.isDirty()) {
							// Hide the decoration
							EntryComposite.this.decoration.hide();
						}
					}

					return;
				}
			});
		}

		// If the decoration already exists, check the Entry's state and set the
		// decoration as needed.
		else {
			final IEditorPart editor = PlatformUI.getWorkbench()
					.getActiveWorkbenchWindow().getActivePage()
					.getActiveEditor();
			if (editor != null) {
				if (editor.isDirty() && !EntryComposite.this.entry.getValue()
						.equals(currentSelection)) {
					// Show the decoration
					EntryComposite.this.decoration.show();
				} else if (!editor.isDirty()) {
					// Hide the decoration
					EntryComposite.this.decoration.hide();
				}
			}
		}

		return;
	}
}<|MERGE_RESOLUTION|>--- conflicted
+++ resolved
@@ -644,12 +644,6 @@
 
 						// Get the selected Resource
 						IFileStore fs = browser.getResource();
-
-<<<<<<< HEAD
-						// Set the value as the remote URI string
-						entryValue = fs.toURI().toString();
-
-=======
 						// Get the hostname
 						String hostName = browser.getConnection().getService(
 									IRemoteConnectionHostService.class)
@@ -658,8 +652,7 @@
 						// Set up the entry value
 						URI uri = fs.toURI();
 						entryValue = uri.getScheme() + "://" + hostName + uri.getPath();
-						
->>>>>>> 0808a62e
+
 					} else {
 						// If Local, just open up a file browser
 						FileDialog fileDialog = new FileDialog(getShell());
