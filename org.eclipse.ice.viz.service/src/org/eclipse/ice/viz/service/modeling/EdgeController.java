--- conflicted
+++ resolved
@@ -1,100 +1,97 @@
-/*******************************************************************************
- * Copyright (c) 2015 UT-Battelle, LLC.
- * All rights reserved. This program and the accompanying materials
- * are made available under the terms of the Eclipse Public License v1.0
- * which accompanies this distribution, and is available at
- * http://www.eclipse.org/legal/epl-v10.html
- *
- * Contributors:
- *   Robert Smith
- *******************************************************************************/
-package org.eclipse.ice.viz.service.modeling;
+/*******************************************************************************
+ * Copyright (c) 2015 UT-Battelle, LLC.
+ * All rights reserved. This program and the accompanying materials
+ * are made available under the terms of the Eclipse Public License v1.0
+ * which accompanies this distribution, and is available at
+ * http://www.eclipse.org/legal/epl-v10.html
+ *
+ * Contributors:
+ *   Robert Smith
+ *******************************************************************************/
+package org.eclipse.ice.viz.service.modeling;
+
+import org.eclipse.ice.viz.service.datastructures.VizObject.IManagedUpdateable;
+import org.eclipse.ice.viz.service.datastructures.VizObject.SubscriptionType;
+
+/**
+ * A controller for an Edge part.
+ * 
+ * @author Robert Smith
+ *
+ */
+public class EdgeController extends AbstractController {
+
+	/**
+	 * The default constructor.
+	 * 
+	 * @param model
+	 *            The controller's model
+	 * @param view
+	 *            The controller's view
+	 */
+	public EdgeController(EdgeMesh model, AbstractView view) {
+		super(model, view);
+	}
+
+	/**
+	 * Gets the location for the edge's first vertex.
+	 *
+	 * @return A list of the vertex's 3D coordinates
+	 */
+	public double[] getStartLocation() {
+		return ((EdgeMesh) model).getStartLocation();
+	}
+
+	/**
+	 * Gets the location for the edge's second vertex
+	 * 
+	 * @return A list of the vertex's 3D coordinates
+	 */
+	public double[] getEndLocation() {
+		return ((EdgeMesh) model).getEndLocation();
+	}
+
+	/**
+	 * Get the edge's length.
+	 * 
+	 * @return The edge's length
+	 */
+	public double getLength() {
+		return ((EdgeMesh) model).getLength();
+	}
 
-import org.eclipse.ice.viz.service.datastructures.VizObject.IManagedUpdateable;
-import org.eclipse.ice.viz.service.datastructures.VizObject.SubscriptionType;
+	/*
+	 * (non-Javadoc)
+	 * @see org.eclipse.ice.viz.service.modeling.AbstractController#update(org.eclipse.ice.viz.service.datastructures.VizObject.IManagedUpdateable, org.eclipse.ice.viz.service.datastructures.VizObject.SubscriptionType[])
+	 */
+	@Override
+	public void update(IManagedUpdateable component,
+			SubscriptionType[] type) {
+
+		//If the vertices were changed, recalculate the edge's length
+		for(SubscriptionType event : type){	
+			if(event == SubscriptionType.CHILD){
+				((EdgeMesh) model).calculateLength();				
+			}
+		}
+
+		super.update(component, type);
+	}
 
-/**
- * A controller for an Edge part.
- * 
- * @author Robert Smith
- *
- */
-public class EdgeController extends AbstractController {
-
-	/**
-	 * The default constructor.
-	 * 
-	 * @param model
-	 *            The controller's model
-	 * @param view
-	 *            The controller's view
-	 */
-	public EdgeController(EdgeMesh model, AbstractView view) {
-		super(model, view);
-	}
-
-	/**
-	 * Gets the location for the edge's first vertex.
-	 *
-	 * @return A list of the vertex's 3D coordinates
-	 */
-	public double[] getStartLocation() {
-		return ((EdgeMesh) model).getStartLocation();
-	}
-
-	/**
-	 * Gets the location for the edge's second vertex
-	 * 
-	 * @return A list of the vertex's 3D coordinates
-	 */
-	public double[] getEndLocation() {
-		return ((EdgeMesh) model).getEndLocation();
-	}
-
-	/**
-	 * Get the edge's length.
-	 * 
-	 * @return The edge's length
-	 */
-	public double getLength() {
-		return ((EdgeMesh) model).getLength();
-	}
-
-<<<<<<< HEAD
-=======
-	/*
-	 * (non-Javadoc)
-	 * @see org.eclipse.ice.viz.service.modeling.AbstractController#update(org.eclipse.ice.viz.service.datastructures.VizObject.IManagedUpdateable, org.eclipse.ice.viz.service.datastructures.VizObject.SubscriptionType[])
-	 */
-	@Override
-	public void update(IManagedUpdateable component,
-			SubscriptionType[] type) {
-
-		//If the vertices were changed, recalculate the edge's length
-		for(SubscriptionType event : type){	
-			if(event == SubscriptionType.CHILD){
-				((EdgeMesh) model).calculateLength();				
-			}
-		}
-
-		super.update(component, type);
-	}
-
->>>>>>> 504455d7
-	/*
-	 * (non-Javadoc)
-	 * 
-	 * @see org.eclipse.ice.viz.service.modeling.AbstractController#clone()
-	 */
-	@Override
-	public Object clone() {
-
-		// Clone the model and view
-		EdgeMesh modelClone = (EdgeMesh) model.clone();
-		AbstractView viewClone = (AbstractView) view.clone();
-
-		// Create a new controller for the clones and return it
-		EdgeController clone = new EdgeController(modelClone, viewClone);
-		return clone;
-	}
+	/*
+	 * (non-Javadoc)
+	 * 
+	 * @see org.eclipse.ice.viz.service.modeling.AbstractController#clone()
+	 */
+	@Override
+	public Object clone() {
+
+		// Clone the model and view
+		EdgeMesh modelClone = (EdgeMesh) model.clone();
+		AbstractView viewClone = (AbstractView) view.clone();
+
+		// Create a new controller for the clones and return it
+		EdgeController clone = new EdgeController(modelClone, viewClone);
+		return clone;
+	}
 }