--- conflicted
+++ resolved
@@ -185,105 +185,6 @@
          </menu>
       </menuContribution>
    </extension>
-   
-  <!-- <extension
-         point="org.eclipse.ui.commands">
-      <command
-            defaultHandler="org.eclipse.ice.client.widgets.moose.actions.MOOSEActionHandler"
-            id="org.eclipse.ice.client.widgets.moose.commands.MOOSEAction"
-            name="Default MOOSE DropDown Action">
-      </command>
-      <command
-            defaultHandler="org.eclipse.ice.client.widgets.moose.actions.GenerateYAMLHandler"
-            description="Generates YAML and Action Syntax files"
-            id="org.eclipse.ice.client.widgets.moose.commands.GenerateYAML"
-            name="Generate MOOSE YAML and Action Syntax">
-      </command>
-      <command
-            defaultHandler="org.eclipse.ice.client.widgets.moose.actions.ForkStorkHandler"
-            description="Forks the Stork"
-            id="org.eclipse.ice.client.widgets.moose.commands.ForkStork"
-            name="MOOSE Fork the Stork">
-      </command>
-      <command
-            defaultHandler="org.eclipse.ice.client.widgets.moose.actions.CloneMOOSEHandler"
-            description="Clones MOOSE"
-            id="org.eclipse.ice.client.widgets.moose.commands.CloneMOOSE"
-            name="Clone MOOSE">
-      </command>
-      <command
-            defaultHandler="org.eclipse.ice.client.widgets.moose.actions.ForkMOOSEHandler"
-            description="Forks MOOSE"
-            id="org.eclipse.ice.client.widgets.moose.commands.ForkMOOSE"
-            name="Fork MOOSE">
-      </command>
-   </extension>
-      
-      
-   <extension
-         point="org.eclipse.ui.menus">
-      <menuContribution
-            allPopups="false"
-            locationURI="toolbar:org.eclipse.ui.main.toolbar">
-         <toolbar
-               id="org.eclipse.ice.client.widgets.toolbar">
-            <command
-                  commandId="org.eclipse.ice.client.widgets.moose.commands.MOOSEAction"
-                  id="org.eclipse.ice.client.widgets.moose.commands.MOOSEAction.toolItem"
-                  label="MOOSE Actions"
-                  style="pulldown"
-                  tooltip="Click the arrow to the right to view available MOOSE Actions.">
-               <visibleWhen
-                     checkEnabled="false">
-                  <with
-                        variable="activeWorkbenchWindow.activePerspective">
-                     <equals
-                           value="org.eclipse.ice.widgets.moose.MOOSEPerspective">
-                     </equals>
-                  </with>
-               </visibleWhen>
-            </command>
-         </toolbar>
-      </menuContribution>
-      <menuContribution
-            allPopups="false"
-            locationURI="menu:org.eclipse.ice.client.widgets.moose.commands.MOOSEAction.toolItem">
-         <command
-               commandId="org.eclipse.ice.client.widgets.moose.commands.GenerateYAML"
-               icon="icons/file_obj.gif"
-               id="org.eclipse.ice.client.widgets.moose.commands.GenerateYAML.menuItem"
-               label="Generate YAML and Action Syntax"
-               style="push"
-               tooltip="Generates MOOSE YAML and Action Syntax files">
-         </command>
-         <command
-               commandId="org.eclipse.ice.client.widgets.moose.commands.ForkStork"
-               id="org.eclipse.ice.client.widgets.moose.commands.ForkStork.menuItem"
-               label="MOOSE Fork the Stork"
-               style="push"
-               tooltip="Forks the Stork">
-         </command>
-         <command
-               commandId="org.eclipse.ice.client.widgets.moose.commands.CloneMOOSE"
-               id="org.eclipse.ice.client.widgets.moose.commands.CloneMOOSE.menuItem"
-               label="Clone MOOSE"
-               style="push"
-               tooltip="Clones MOOSE">
-         </command>
-         <command
-               commandId="org.eclipse.ice.client.widgets.moose.commands.ForkMOOSE"
-               id="org.eclipse.ice.client.widgets.moose.commands.ForkMOOSE.menuItem"
-               label="Fork MOOSE"
-               style="push"
-               tooltip="Forks MOOSE">
-         </command>
-         <separator
-               name="additions"
-               visible="false">
-         </separator>
-      </menuContribution>
-<<<<<<< HEAD
-   </extension>
    <extension
          id="mooseformwidgetbuilder"
          name="MOOSE Form Widget Builder"
@@ -291,9 +192,6 @@
       <implementation
             class="org.eclipse.ice.client.widgets.moose.MOOSEFormWidgetBuilder">
       </implementation>
-   </extension>
-=======
-   </extension>-->
->>>>>>> 64af790a
-      
+   </extension> 
+        
 </plugin>