<?xml version="1.0" encoding="UTF-8"?>
<feature
      id="org.eclipse.ice"
      label="ICE Infrastructure Feature"
      version="2.0.0"
      provider-name="ornl.gov"
      os="linux,macosx,win32"
      ws="cocoa,gtk,win32"
      arch="x86,x86_64">

   <description url="http://projects.eclipse.org/projects/technology.ice">
      This feature describes all of the components available in the
Eclipse Integrated Computational Environment.
   </description>

   <copyright url="http://projects.eclipse.org/projects/technology.ice">
      /*******************************************************************************
* Copyright (c) 2011, 2014 UT-Battelle, LLC.
* All rights reserved. This program and the accompanying materials
* are made available under the terms of the Eclipse Public License v1.0
* which accompanies this distribution, and is available at
* http://www.eclipse.org/legal/epl-v10.html
*
* Contributors:
*   Initial API and implementation and/or initial documentation - Jay Jay Billings,
*   Jordan H. Deyton, Dasha Gorin, Alexander J. McCaskey, Taylor Patterson,
*   Claire Saunders, Matthew Wang, Anna Wojtowicz
*******************************************************************************/
   </copyright>

   <license url="http://projects.eclipse.org/projects/technology.ice">
      Eclipse Foundation Software User Agreement

July 1, 2014

Usage of Content

THE ECLIPSE FOUNDATION MAKES AVAILABLE SOFTWARE, DOCUMENTATION, INFORMATION AND/OR OTHER MATERIALS FOR OPEN SOURCE PROJECTS (COLLECTIVELY &quot;CONTENT&quot;). USE OF THE CONTENT IS GOVERNED BY THE TERMS AND CONDITIONS OF THIS AGREEMENT AND/OR THE TERMS AND CONDITIONS OF LICENSE AGREEMENTS OR NOTICES INDICATED OR REFERENCED BELOW. BY USING THE CONTENT, YOU AGREE THAT YOUR USE OF THE CONTENT IS GOVERNED BY THIS AGREEMENT AND/OR THE TERMS AND CONDITIONS OF ANY APPLICABLE LICENSE AGREEMENTS OR NOTICES INDICATED OR REFERENCED BELOW. IF YOU DO NOT AGREE TO THE TERMS AND CONDITIONS OF THIS AGREEMENT AND THE TERMS AND CONDITIONS OF ANY APPLICABLE LICENSE AGREEMENTS OR NOTICES INDICATED OR REFERENCED BELOW, THEN YOU MAY NOT USE THE CONTENT.

Applicable Licenses

Unless otherwise indicated, all Content made available by the Eclipse Foundation is provided to you under the terms and conditions of the Eclipse Public License Version 1.0 (&quot;EPL&quot;). A copy of the EPL is provided with this Content and is also available at http://www.eclipse.org/legal/epl-v10.html. For purposes of the EPL, &quot;Program&quot; will mean the Content.

Content includes, but is not limited to, source code, object code, documentation and other files maintained in the Eclipse Foundation source code repository (&quot;Repository&quot;) in software modules (&quot;Modules&quot;) and made available as downloadable archives (&quot;Downloads&quot;).

* Content may be structured and packaged into modules to facilitate delivering, extending, and upgrading the Content. Typical modules may include plug-ins (&quot;Plug-ins&quot;), plug-in fragments (&quot;Fragments&quot;), and features (&quot;Features&quot;).
* Each Plug-in or Fragment may be packaged as a sub-directory or JAR (Java ARchive) in a directory named &quot;plugins&quot;.
* A feature is a bundle of one or more Plug-ins and/or Fragments and associated material. Each Feature may be packaged as a sub-directory in a directory named &quot;features&quot;. Within a Feature, files named &quot;feature.xml&quot; may contain a list of the names and version numbers of the Plug-ins and/or Fragments associated with that Feature.
* Features may also include other Features (&quot;Included Features&quot;). Within a Feature, files named &quot;feature.xml&quot; may contain a list of the names and version numbers of Included Features.

The terms and conditions governing Plug-ins and Fragments should be contained in files named &quot;about.html&quot; (&quot;Abouts&quot;). The terms and conditions governing Features and Included Features should be contained in files named &quot;license.html&quot; (&quot;Feature Licenses&quot;). Abouts and Feature Licenses may be located in any directory of a Download or Module including, but not limited to the following locations:

* The top-level (root) directory
* Plug-in and Fragment directories
* Inside Plug-ins and Fragments packaged as JARs
* Sub-directories of the directory named &quot;src&quot; of certain Plug-ins
* Feature directories

Note: if a Feature made available by the Eclipse Foundation is installed using the Provisioning Technology (defined below), you must agree to a license (&quot;Feature Update License&quot;) during the installation process. If the Feature contains Included Features, the Feature Update License should either provide you with the terms and conditions governing the Included Features or inform you where you can locate them. Feature Update Licenses may be found in the &quot;license&quot; property of files named &quot;feature.properties&quot; found within a Feature. Such Abouts, Feature Licenses, and Feature Update Licenses contain the terms and conditions (or references to such terms and conditions) that govern your use of the associated Content in that directory.

THE ABOUTS, FEATURE LICENSES, AND FEATURE UPDATE LICENSES MAY REFER TO THE EPL OR OTHER LICENSE AGREEMENTS, NOTICES OR TERMS AND CONDITIONS. SOME OF THESE OTHER LICENSE AGREEMENTS MAY INCLUDE (BUT ARE NOT LIMITED TO):

* Eclipse Distribution License Version 1.0 (available at http://www.eclipse.org/licenses/edl-v1.0.html)
* Common Public License Version 1.0 (available at http://www.eclipse.org/legal/cpl-v10.html)
* Apache Software License 1.1 (available at http://www.apache.org/licenses/LICENSE)
* Apache Software License 2.0 (available at http://www.apache.org/licenses/LICENSE-2.0)
* Mozilla Public License Version 1.1 (available at http://www.mozilla.org/MPL/MPL-1.1.html)

IT IS YOUR OBLIGATION TO READ AND ACCEPT ALL SUCH TERMS AND CONDITIONS PRIOR TO USE OF THE CONTENT. If no About, Feature License, or Feature Update License is provided, please contact the Eclipse Foundation to determine what terms and conditions govern that particular Content.

Use of Provisioning Technology

The Eclipse Foundation makes available provisioning software, examples of which include, but are not limited to, p2 and the Eclipse Update Manager (&quot;Provisioning Technology&quot;) for the purpose of allowing users to install software, documentation, information and/or other materials (collectively &quot;Installable Software&quot;). This capability is provided with the intent of allowing such users to install, extend and update Eclipse-based products. Information about packaging Installable Software is available at http://eclipse.org/equinox/p2/repository_packaging.html (&quot;Specification&quot;).

You may use Provisioning Technology to allow other parties to install Installable Software. You shall be responsible for enabling the applicable license agreements relating to the Installable Software to be presented to, and accepted by, the users of the Provisioning Technology in accordance with the Specification. By using Provisioning Technology in such a manner and making it available in accordance with the Specification, you further acknowledge your agreement to, and the acquisition of all necessary rights to permit the following:

1. A series of actions may occur (&quot;Provisioning Process&quot;) in which a user may execute the Provisioning Technology on a machine (&quot;Target Machine&quot;) with the intent of installing, extending or updating the functionality of an Eclipse-based product.
2. During the Provisioning Process, the Provisioning Technology may cause third party Installable Software or a portion thereof to be accessed and copied to the Target Machine.
3. Pursuant to the Specification, you will provide to the user the terms and conditions that govern the use of the Installable Software (&quot;Installable Software Agreement&quot;) and such Installable Software Agreement shall be accessed from the Target Machine in accordance with the Specification. Such Installable Software Agreement must inform the user of the terms and conditions that govern the Installable Software and must solicit acceptance by the end user in the manner prescribed in such Installable Software Agreement. Upon such indication of agreement by the user, the provisioning Technology will complete installation of the Installable Software.

Cryptography

Content may contain encryption software. The country in which you are currently may have restrictions on the import, possession, and use, and/or re-export to another country, of encryption software. BEFORE using any encryption software, please check the country&apos;s laws, regulations and policies concerning the import, possession, or use, and re-export of encryption software, to see if this is permitted.

<<<<<<< HEAD
Java and all Java-based trademarks are trademarks of Oracle Corporation in the United States, or countries, or both.
   </license>

   <plugin
         id="org.eclipse.core.expressions"
         download-size="0"
         install-size="0"
         version="3.5.0.v20150421-2214"
         unpack="false"/>

   <plugin
         id="org.eclipse.core.commands"
         download-size="0"
         install-size="0"
         version="3.7.0.v20150422-0725"
         unpack="false"/>

   <plugin
         id="org.eclipse.equinox.app"
         download-size="0"
         install-size="0"
         version="1.3.300.v20150423-1356"
         unpack="false"/>

   <plugin
         id="org.eclipse.core.runtime.compatibility.registry"
         download-size="0"
         install-size="0"
         version="3.6.0.v20150318-1505"
         fragment="true"/>

   <plugin
         id="org.eclipse.ant.core"
         download-size="0"
         install-size="0"
         version="3.4.0.v20150428-1928"
         unpack="false"/>

   <plugin
         id="org.eclipse.core.resources"
         download-size="0"
         install-size="0"
         version="3.10.0.v20150423-0755"
         unpack="false"/>

   <plugin
         id="org.eclipse.equinox.p2.engine"
         download-size="0"
         install-size="0"
         version="2.4.0.v20150511-1532"
         unpack="false"/>

   <plugin
         id="org.eclipse.help"
         download-size="0"
         install-size="0"
         version="3.6.0.v20130326-1254"
         unpack="false"/>

   <plugin
         id="org.eclipse.core.contenttype"
         download-size="0"
         install-size="0"
         version="3.5.0.v20150421-2214"
         unpack="false"/>

   <plugin
         id="javax.servlet"
         download-size="0"
         install-size="0"
         version="3.1.0.v201410161800"
         unpack="false"/>

   <plugin
         id="org.eclipse.ui"
         download-size="0"
         install-size="0"
         version="3.107.0.v20150507-1945"
         unpack="false"/>

   <plugin
         id="org.eclipse.ice.core"
         download-size="0"
         install-size="0"
         version="2.0.0"
         unpack="false"/>

   <plugin
         id="org.eclipse.ecf.ssl"
         download-size="0"
         install-size="0"
         version="1.1.0.v20150512-1727"
         fragment="true"
         unpack="false"/>

   <plugin
         id="org.eclipse.core.net.linux.x86_64"
         os="linux"
         ws="gtk"
         arch="x86_64"
         download-size="0"
         install-size="0"
         version="1.1.100.v20140124-2013"
         fragment="true"
         unpack="false"/>

   <plugin
         id="org.eclipse.equinox.concurrent"
         download-size="0"
         install-size="0"
         version="1.1.0.v20130327-1442"
         unpack="false"/>

   <plugin
         id="org.eclipse.osgi"
         download-size="0"
         install-size="0"
         version="3.10.100.v20150529-1857"
         unpack="false"/>

   <plugin
         id="org.eclipse.equinox.security"
         download-size="0"
         install-size="0"
         version="1.2.100.v20150423-1356"
         unpack="false"/>

   <plugin
         id="org.eclipse.text"
         download-size="0"
         install-size="0"
         version="3.5.400.v20150505-1044"
         unpack="false"/>

   <plugin
         id="org.eclipse.core.databinding.observable"
         download-size="0"
         install-size="0"
         version="1.5.0.v20150422-0725"
         unpack="false"/>

   <plugin
         id="org.eclipse.swt.gtk.linux.x86_64"
         os="linux"
         ws="gtk"
         arch="x86_64"
         download-size="0"
         install-size="0"
         version="3.104.0.v20150528-0211"
         fragment="true"
         unpack="false"/>

   <plugin
         id="org.eclipse.core.databinding.property"
         download-size="0"
         install-size="0"
         version="1.5.0.v20150422-0725"
         unpack="false"/>

   <plugin
         id="org.eclipse.ui.workbench"
         download-size="0"
         install-size="0"
         version="3.107.0.v20150510-1732"
         unpack="false"/>

   <plugin
         id="org.eclipse.ecf.provider.filetransfer.ssl"
         download-size="0"
         install-size="0"
         version="1.0.0.v20150512-1727"
         fragment="true"
         unpack="false"/>

   <plugin
         id="org.eclipse.core.variables"
         download-size="0"
         install-size="0"
         version="3.2.800.v20130819-1716"
         unpack="false"/>

   <plugin
         id="org.eclipse.ui.views"
         download-size="0"
         install-size="0"
         version="3.8.0.v20150422-0725"
         unpack="false"/>

   <plugin
         id="org.eclipse.equinox.p2.core"
         download-size="0"
         install-size="0"
         version="2.4.0.v20150527-1706"
         unpack="false"/>

   <plugin
         id="org.eclipse.ecf.filetransfer"
         download-size="0"
         install-size="0"
         version="5.0.0.v20150512-1727"
         unpack="false"/>

   <plugin
         id="org.eclipse.core.filesystem.linux.x86_64"
         os="linux"
         ws="gtk"
         arch="x86_64"
         download-size="0"
         install-size="0"
         version="1.2.200.v20140124-1940"
         fragment="true"
         unpack="false"/>

   <plugin
         id="org.eclipse.ecf.identity"
         download-size="0"
         install-size="0"
         version="3.5.0.v20150512-1727"
         unpack="false"/>

   <plugin
         id="org.eclipse.swt"
         download-size="0"
         install-size="0"
         version="3.104.0.v20150528-0211"
         unpack="false"/>

   <plugin
         id="org.eclipse.equinox.ds"
         download-size="0"
         install-size="0"
         version="1.4.300.v20150423-1356"
         unpack="false"/>

   <plugin
         id="org.eclipse.core.databinding"
         download-size="0"
         install-size="0"
         version="1.5.0.v20150422-0725"
         unpack="false"/>

   <plugin
         id="org.eclipse.core.runtime"
         download-size="0"
         install-size="0"
         version="3.11.0.v20150405-1723"
         unpack="false"/>

   <plugin
         id="org.eclipse.ice.item"
         download-size="0"
         install-size="0"
         version="2.0.0"
         unpack="false"/>

   <plugin
         id="org.eclipse.ecf.provider.filetransfer"
         download-size="0"
         install-size="0"
         version="3.2.200.v20150512-1727"
         unpack="false"/>

   <plugin
         id="org.eclipse.equinox.p2.metadata.repository"
         download-size="0"
         install-size="0"
         version="1.2.200.v20150428-1613"
         unpack="false"/>

   <plugin
         id="org.eclipse.equinox.p2.repository"
         download-size="0"
         install-size="0"
         version="2.3.100.v20150428-1613"
         unpack="false"/>

   <plugin
         id="org.eclipse.core.filesystem"
         download-size="0"
         install-size="0"
         version="1.5.0.v20150421-0713"
         unpack="false"/>

   <plugin
         id="org.eclipse.ecf"
         download-size="0"
         install-size="0"
         version="3.4.0.v20150512-1727"
         unpack="false"/>

   <plugin
         id="org.eclipse.equinox.preferences"
         download-size="0"
         install-size="0"
         version="3.5.300.v20150408-1437"
         unpack="false"/>

   <plugin
         id="org.eclipse.osgi.services"
         download-size="0"
         install-size="0"
         version="3.5.0.v20150519-2006"
         unpack="false"/>

   <plugin
         id="org.eclipse.equinox.util"
         download-size="0"
         install-size="0"
         version="1.0.500.v20130404-1337"
         unpack="false"/>

   <plugin
         id="org.eclipse.equinox.registry"
         download-size="0"
         install-size="0"
         version="3.6.0.v20150318-1503"
         unpack="false"/>

   <plugin
         id="org.eclipse.equinox.transforms.hook"
         download-size="0"
         install-size="0"
         version="1.1.0.v20131021-1933"
         fragment="true"
         unpack="false"/>

   <plugin
         id="org.eclipse.equinox.common"
         download-size="0"
         install-size="0"
         version="3.7.0.v20150402-1709"
         unpack="false"/>

   <plugin
         id="org.eclipse.equinox.p2.metadata"
         download-size="0"
         install-size="0"
         version="2.3.0.v20150511-1532"
         unpack="false"/>

   <plugin
         id="org.eclipse.ice.datastructures"
         download-size="0"
         install-size="0"
         version="2.0.0"
         unpack="false"/>

   <plugin
         id="org.eclipse.jface.text"
         download-size="0"
         install-size="0"
         version="3.10.0.v20150603-1752"
         unpack="false"/>

   <plugin
         id="org.eclipse.core.jobs"
         download-size="0"
         install-size="0"
         version="3.7.0.v20150330-2103"
         unpack="false"/>

   <plugin
         id="org.eclipse.core.net"
         download-size="0"
         install-size="0"
         version="1.2.300.v20141118-1725"
         unpack="false"/>

   <plugin
         id="org.hamcrest.core"
         download-size="0"
         install-size="0"
         version="1.3.0.v201303031735"
         unpack="false"/>

   <plugin
         id="org.eclipse.ui.forms"
         download-size="0"
         install-size="0"
         version="3.6.200.v20150506-2029"
         unpack="false"/>

   <plugin
         id="org.eclipse.equinox.weaving.hook"
         download-size="0"
         install-size="0"
         version="1.1.100.v20140821-1915"
         fragment="true"
         unpack="false"/>

   <plugin
         id="org.eclipse.jface"
         download-size="0"
         install-size="0"
         version="3.11.0.v20150602-1400"
         unpack="false"/>

   <plugin
         id="org.eclipse.jface.databinding"
         download-size="0"
         install-size="0"
         version="1.7.0.v20150406-2148"
         unpack="false"/>

   <plugin
         id="org.eclipse.core.filesystem.linux.x86"
         os="linux"
         ws="gtk"
         arch="x86"
         download-size="0"
         install-size="0"
         version="0.0.0"
         fragment="true"
         unpack="false"/>

   <plugin
         id="org.eclipse.core.filesystem.macosx"
         os="macosx"
         ws="cocoa"
         download-size="0"
         install-size="0"
         version="0.0.0"
         fragment="true"
         unpack="false"/>

   <plugin
         id="org.eclipse.core.filesystem.win32.x86"
         os="win32"
         ws="win32"
         arch="x86"
         download-size="0"
         install-size="0"
         version="0.0.0"
         fragment="true"
         unpack="false"/>

   <plugin
         id="org.eclipse.core.filesystem.win32.x86_64"
         os="win32"
         ws="win32"
         arch="x86_64"
         download-size="0"
         install-size="0"
         version="0.0.0"
         fragment="true"
         unpack="false"/>

   <plugin
         id="org.eclipse.swt.cocoa.macosx.x86_64"
         os="macosx"
         ws="cocoa"
         arch="x86_64"
         download-size="0"
         install-size="0"
         version="0.0.0"
         fragment="true"
         unpack="false"/>

   <plugin
         id="org.eclipse.swt.gtk.linux.x86"
         os="linux"
         ws="gtk"
         arch="x86"
         download-size="0"
         install-size="0"
         version="0.0.0"
         fragment="true"
         unpack="false"/>

   <plugin
         id="org.eclipse.swt.win32.win32.x86"
         os="win32"
         ws="win32"
         arch="x86"
         download-size="0"
         install-size="0"
         version="0.0.0"
         fragment="true"
         unpack="false"/>

   <plugin
         id="org.eclipse.swt.win32.win32.x86_64"
         os="win32"
         ws="win32"
         arch="x86_64"
         download-size="0"
         install-size="0"
         version="0.0.0"
         fragment="true"
         unpack="false"/>

   <plugin
         id="org.eclipse.core.net.linux.x86"
         os="linux"
         ws="gtk"
         arch="x86"
         download-size="0"
         install-size="0"
         version="0.0.0"
         fragment="true"
         unpack="false"/>

   <plugin
         id="org.eclipse.core.net.win32.x86"
         os="win32"
         ws="win32"
         arch="x86"
         download-size="0"
         install-size="0"
         version="0.0.0"
         fragment="true"
         unpack="false"/>

   <plugin
         id="org.eclipse.core.net.win32.x86_64"
         os="win32"
         ws="win32"
         arch="x86_64"
         download-size="0"
         install-size="0"
         version="0.0.0"
         fragment="true"
         unpack="false"/>

   <plugin
         id="org.eclipse.core.resources.win32.x86"
         os="win32"
         arch="x86"
         download-size="0"
         install-size="0"
         version="0.0.0"
         fragment="true"
         unpack="false"/>

   <plugin
         id="org.eclipse.core.resources.source"
         download-size="0"
         install-size="0"
         version="3.10.0.v20150423-0755"
         unpack="false"/>

   <plugin
         id="org.eclipse.ui.editors"
         download-size="0"
         install-size="0"
         version="3.9.0.v20150213-1939"
         unpack="false"/>

   <plugin
         id="org.eclipse.compare"
         download-size="0"
         install-size="0"
         version="3.5.600.v20150420-1449"
         unpack="false"/>

   <plugin
         id="org.eclipse.compare.core"
         download-size="0"
         install-size="0"
         version="3.5.500.v20150505-1058"
         unpack="false"/>

   <plugin
         id="org.eclipse.ui.ide"
         download-size="0"
         install-size="0"
         version="3.11.0.v20150510-1749"
         unpack="false"/>

   <plugin
         id="org.eclipse.core.filebuffers"
         download-size="0"
         install-size="0"
         version="3.5.500.v20140723-1040"
         unpack="false"/>

   <plugin
         id="org.eclipse.ui.workbench.texteditor"
         download-size="0"
         install-size="0"
         version="3.9.100.v20141023-1946"
         unpack="false"/>

   <plugin
         id="com.jcraft.jsch"
         download-size="0"
         install-size="0"
         version="0.1.51.v201410302000"
         unpack="false"/>

   <plugin
         id="org.eclipse.ice.analysistool"
         download-size="0"
         install-size="0"
         version="2.0.0"
         unpack="false"/>

   <plugin
         id="org.eclipse.ice.client"
         download-size="0"
         install-size="0"
         version="2.0.0"
         unpack="false"/>

   <plugin
         id="org.eclipse.ice.client.rcp"
         download-size="0"
         install-size="0"
         version="2.0.0"
         unpack="false"/>

   <plugin
         id="org.eclipse.ice.client.widgets"
         download-size="0"
         install-size="0"
         version="2.0.0"
         unpack="false"/>

   <plugin
         id="org.eclipse.ice.reactorAnalyzer"
         download-size="0"
         install-size="0"
         version="2.0.0"
         unpack="false"/>

   <plugin
         id="org.eclipse.equinox.simpleconfigurator"
         download-size="0"
         install-size="0"
         version="1.1.100.v20150423-1455"
         unpack="false"/>

   <plugin
         id="org.eclipse.update.configurator"
         download-size="0"
         install-size="0"
         version="3.3.300.v20140518-1928"
         unpack="false"/>

   <plugin
         id="org.eclipse.ice.io"
         download-size="0"
         install-size="0"
         version="1.0.0"
         unpack="false"/>

   <plugin
         id="org.eclipse.ice.client.compatibility"
         download-size="0"
         install-size="0"
         version="2.0.0"
         unpack="false"/>

   <plugin
         id="org.eclipse.ice.client.widgets.rcp"
         download-size="0"
         install-size="0"
         version="2.0.0"
         unpack="false"/>

   <plugin
         id="org.eclipse.ice.reactor"
         download-size="0"
         install-size="0"
         version="2.0.0"
         unpack="false"/>

   <plugin
         id="org.eclipse.ice.client.widgets.reactoreditor"
         download-size="0"
         install-size="0"
         version="2.0.0"
         unpack="false"/>

   <plugin
         id="org.eclipse.platform"
         download-size="0"
         install-size="0"
         version="4.5.0.v20150603-2000"/>

   <plugin
         id="org.eclipse.sdk"
         download-size="0"
         install-size="0"
         version="4.5.0.v20150603-2000"/>

   <plugin
         id="org.eclipse.emf.common.ui"
         download-size="0"
         install-size="0"
         version="2.10.0.v20150601-0402"
         unpack="false"/>

   <plugin
         id="org.eclipse.draw2d"
         download-size="0"
         install-size="0"
         version="3.10.0.201506010206"
         unpack="false"/>

   <plugin
         id="org.eclipse.emf.edit"
         download-size="0"
         install-size="0"
         version="2.11.0.v20150601-0402"
         unpack="false"/>

   <plugin
         id="org.eclipse.xsd"
         download-size="0"
         install-size="0"
         version="2.11.0.v20150601-0402"
         unpack="false"/>

   <plugin
         id="org.eclipse.emf.ecore.edit"
         download-size="0"
         install-size="0"
         version="2.9.0.v20150601-0402"
         unpack="false"/>

   <plugin
         id="org.eclipse.emf.edit.ui"
         download-size="0"
         install-size="0"
         version="2.11.0.v20150601-0402"
         unpack="false"/>

   <plugin
         id="org.eclipse.gef"
         download-size="0"
         install-size="0"
         version="3.10.0.201506010206"
         unpack="false"/>

   <plugin
         id="org.eclipse.xsd.edit"
         download-size="0"
         install-size="0"
         version="2.8.0.v20150601-0402"
         unpack="false"/>

   <plugin
         id="org.eclipse.wst.common.project.facet.core"
         download-size="0"
         install-size="0"
         version="1.4.300.v201111030423"
         unpack="false"/>

   <plugin
         id="org.eclipse.wst.common.frameworks"
         download-size="0"
         install-size="0"
         version="1.2.200.v201304241450"
         unpack="false"/>

   <plugin
         id="org.eclipse.wst.common.environment"
         download-size="0"
         install-size="0"
         version="1.0.400.v200912181831"
         unpack="false"/>

   <plugin
         id="org.eclipse.wst.common.core"
         download-size="0"
         install-size="0"
         version="1.2.0.v200908251833"
         unpack="false"/>

   <plugin
         id="org.eclipse.wst.common.ui"
         download-size="0"
         install-size="0"
         version="1.1.500.v200911182011"
         unpack="false"/>

   <plugin
         id="org.eclipse.wst.common.uriresolver"
         download-size="0"
         install-size="0"
         version="1.2.200.v201505132009"
         unpack="false"/>

   <plugin
         id="org.eclipse.wst.sse.core"
         download-size="0"
         install-size="0"
         version="1.1.900.v201401092025"
         unpack="false"/>

   <plugin
         id="org.eclipse.wst.sse.ui"
         download-size="0"
         install-size="0"
         version="1.3.400.v201505141512"
         unpack="false"/>

   <plugin
         id="org.apache.xml.resolver"
         download-size="0"
         install-size="0"
         version="1.2.0.v201005080400"
         unpack="false"/>

   <plugin
         id="org.apache.xerces"
         download-size="0"
         install-size="0"
         version="2.9.0.v201101211617"
         unpack="false"/>

   <plugin
         id="org.eclipse.wst.common.emf"
         download-size="0"
         install-size="0"
         version="1.2.400.v201505132009"
         unpack="false"/>

   <plugin
         id="org.eclipse.wst.validation"
         download-size="0"
         install-size="0"
         version="1.2.600.v201501211647"
         unpack="false"/>

   <plugin
         id="org.eclipse.wst.xml.core"
         download-size="0"
         install-size="0"
         version="1.1.902.v201501211904"
         unpack="false"/>

   <plugin
         id="org.eclipse.wst.xml.ui"
         download-size="0"
         install-size="0"
         version="1.1.501.v201501212057"
         unpack="false"/>

   <plugin
         id="org.eclipse.wst.xsd.core"
         download-size="0"
         install-size="0"
         version="1.1.900.v201401141857"
         unpack="false"/>

   <plugin
         id="org.eclipse.wst.xsd.ui"
         download-size="0"
         install-size="0"
         version="1.2.500.v201208081537"
         unpack="false"/>

   <plugin
         id="org.eclipse.ice.kdd"
         download-size="0"
         install-size="0"
         version="2.0.0"
         unpack="false"/>

   <plugin
         id="com.springsource.snakeyaml"
         download-size="0"
         install-size="0"
         version="0.0.0"
         unpack="false"/>

   <plugin
         id="org.eclipse.ice.persistence.xml"
         download-size="0"
         install-size="0"
         version="2.1.1"
         unpack="false"/>

   <plugin
         id="org.eclipse.ice.client.widgets.reactoreditor.grid"
         download-size="0"
         install-size="0"
         version="2.0.0"
         unpack="false"/>

   <plugin
         id="org.eclipse.ice.client.widgets.reactoreditor.lwr"
         download-size="0"
         install-size="0"
         version="2.0.0"
         unpack="false"/>

   <plugin
         id="org.eclipse.ice.client.widgets.reactoreditor.sfr"
         download-size="0"
         install-size="0"
         version="2.0.0"
         unpack="false"/>

   <plugin
         id="org.eclipse.ice.reactor.sfr"
         download-size="0"
         install-size="0"
         version="2.0.0"
         unpack="false"/>

   <plugin
         id="org.eclipse.ice.proteus"
         download-size="0"
         install-size="0"
         version="2.0.0"
         unpack="false"/>

   <plugin
         id="org.eclipse.ice.mesh"
         download-size="0"
         install-size="0"
         version="2.0.0"
         unpack="false"/>

   <plugin
         id="org.eclipse.ice.nek5000"
         download-size="0"
         install-size="0"
         version="2.0.0"
         unpack="false"/>

   <plugin
         id="com.google.gson"
         download-size="0"
         install-size="0"
         version="2.2.4.v201311231704"
         unpack="false"/>

   <plugin
         id="gov.lbnl.visit.swt"
         download-size="0"
         install-size="0"
         version="2.0.0"
         unpack="false"/>

   <plugin
         id="org.eclipse.ice.viz"
         download-size="0"
         install-size="0"
         version="2.0.0"
         unpack="false"/>

   <plugin
         id="javax.annotation"
         download-size="0"
         install-size="0"
         version="1.2.0.v201401042248"
         unpack="false"/>

   <plugin
         id="org.eclipse.ice.reactor.perspective"
         download-size="0"
         install-size="0"
         version="2.0.0"
         unpack="false"/>

   <plugin
         id="org.eclipse.ice.reactor.plant"
         download-size="0"
         install-size="0"
         version="2.0.0"
         unpack="false"/>

   <plugin
         id="org.eclipse.ice.client.widgets.moose"
         download-size="0"
         install-size="0"
         version="2.0.0"
         unpack="false"/>

   <plugin
         id="com.sun.jersey"
         download-size="0"
         install-size="0"
         version="1.17.0.v20130314-2020"
         unpack="false"/>

   <plugin
         id="org.eclipse.nebula.visualization.widgets"
         download-size="0"
         install-size="0"
         version="1.0.0.201409040043"
         unpack="false"/>

   <plugin
         id="org.eclipse.nebula.visualization.xygraph"
         download-size="0"
         install-size="0"
         version="1.0.0.201409040043"
         unpack="false"/>

   <plugin
         id="org.codehaus.jackson.core"
         download-size="0"
         install-size="0"
         version="1.6.0.v20101005-0925"
         unpack="false"/>

   <plugin
         id="org.codehaus.jackson.jaxrs"
         download-size="0"
         install-size="0"
         version="1.6.0.v20101005-1100"
         unpack="false"/>

   <plugin
         id="org.codehaus.jackson.mapper"
         download-size="0"
         install-size="0"
         version="1.6.0.v20101005-0925"
         unpack="false"/>

   <plugin
         id="javax.ws.rs"
         download-size="0"
         install-size="0"
         version="1.1.1.v20130318-1750"
         unpack="false"/>

   <plugin
         id="javax.ws.rs"
         download-size="0"
         install-size="0"
         version="1.1.1.v20130318-1750"
         unpack="false"/>

   <plugin
         id="org.eclipse.ice.xolotl"
         download-size="0"
         install-size="0"
         version="2.0.0"
         unpack="false"/>

   <plugin
         id="org.eclipse.ice.reflectivity"
         download-size="0"
         install-size="0"
         version="2.0.0"
         unpack="false"/>

   <plugin
         id="org.eclipse.ice.materials"
         download-size="0"
         install-size="0"
         version="2.0.0"
         unpack="false"/>

   <plugin
         id="org.eclipse.e4.core.commands"
         download-size="0"
         install-size="0"
         version="0.11.0.v20150422-0725"
         unpack="false"/>

   <plugin
         id="org.eclipse.e4.core.contexts"
         download-size="0"
         install-size="0"
         version="1.4.0.v20150421-2214"
         unpack="false"/>

   <plugin
         id="org.eclipse.e4.core.di"
         download-size="0"
         install-size="0"
         version="1.5.0.v20150421-2214"
         unpack="false"/>

   <plugin
         id="org.eclipse.e4.core.di.extensions"
         download-size="0"
         install-size="0"
         version="0.13.0.v20150421-2214"
         unpack="false"/>

   <plugin
         id="org.eclipse.e4.core.services"
         download-size="0"
         install-size="0"
         version="2.0.0.v20150403-1912"
         unpack="false"/>

   <plugin
         id="org.eclipse.e4.ui.bindings"
         download-size="0"
         install-size="0"
         version="0.11.0.v20150422-0725"
         unpack="false"/>

   <plugin
         id="org.eclipse.e4.ui.css.core"
         download-size="0"
         install-size="0"
         version="0.11.0.v20150511-1937"
         unpack="false"/>

   <plugin
         id="org.eclipse.e4.ui.css.swt"
         download-size="0"
         install-size="0"
         version="0.12.0.v20150511-1003"
         unpack="false"/>

   <plugin
         id="org.eclipse.e4.ui.css.swt.theme"
         download-size="0"
         install-size="0"
         version="0.10.0.v20150422-0725"
         unpack="false"/>

   <plugin
         id="org.eclipse.e4.ui.di"
         download-size="0"
         install-size="0"
         version="1.1.0.v20150422-0725"
         unpack="false"/>

   <plugin
         id="org.eclipse.e4.ui.model.workbench"
         download-size="0"
         install-size="0"
         version="1.1.100.v20150407-1430"
         unpack="false"/>

   <plugin
         id="org.eclipse.e4.ui.services"
         download-size="0"
         install-size="0"
         version="1.2.0.v20150422-0725"
         unpack="false"/>

   <plugin
         id="org.eclipse.e4.ui.widgets"
         download-size="0"
         install-size="0"
         version="1.1.0.v20150427-1751"
         unpack="false"/>

   <plugin
         id="org.eclipse.e4.ui.workbench"
         download-size="0"
         install-size="0"
         version="1.3.0.v20150531-1948"
         unpack="false"/>

   <plugin
         id="org.eclipse.e4.ui.workbench.addons.swt"
         download-size="0"
         install-size="0"
         version="1.2.0.v20150512-1414"
         unpack="false"/>

   <plugin
         id="org.eclipse.e4.ui.workbench.renderers.swt"
         download-size="0"
         install-size="0"
         version="0.13.0.v20150603-0857"
         unpack="false"/>

   <plugin
         id="org.eclipse.e4.ui.workbench.swt"
         download-size="0"
         install-size="0"
         version="0.13.0.v20150504-0621"
         unpack="false"/>

   <plugin
         id="org.eclipse.e4.ui.workbench3"
         download-size="0"
         install-size="0"
         version="0.13.0.v20150422-0725"
         unpack="false"/>

   <plugin
         id="org.eclipse.equinox.event"
         download-size="0"
         install-size="0"
         version="1.3.100.v20140115-1647"
         unpack="false"/>

   <plugin
         id="org.eclipse.ui.intro"
         download-size="0"
         install-size="0"
         version="3.4.300.v20141007-1449"
         unpack="false"/>

   <plugin
         id="org.eclipse.ice.materials.ui"
         download-size="0"
         install-size="0"
         version="2.0.0"
         unpack="false"/>

   <plugin
         id="org.eclipse.ice.sassena"
         download-size="0"
         install-size="0"
         version="2.0.0"
         unpack="false"/>

   <plugin
         id="org.eclipse.ice.dependencies"
         download-size="0"
         install-size="0"
         version="2.0.0"
         unpack="false"/>

   <plugin
         id="org.eclipse.ice.viz.service"
         download-size="0"
         install-size="0"
         version="2.0.0"
         unpack="false"/>

   <plugin
         id="org.eclipse.ice.viz.service.visit"
         download-size="0"
         install-size="0"
         version="2.0.0"
         unpack="false"/>

   <plugin
         id="org.eclipse.remote.core"
         download-size="0"
         install-size="0"
         version="2.0.0.201506061609"
         unpack="false"/>

   <plugin
         id="org.eclipse.remote.jsch.core"
         download-size="0"
         install-size="0"
         version="1.0.0.201506061609"
         unpack="false"/>

   <plugin
         id="org.eclipse.ptp"
         download-size="0"
         install-size="0"
         version="9.0.0.201506101404"
         unpack="false"/>

   <plugin
         id="org.eclipse.ptp.aix"
         download-size="0"
         install-size="0"
         version="9.0.0.201506101404"
         fragment="true"
         unpack="false"/>

   <plugin
         id="org.eclipse.ptp.cdt.compilers.core"
         download-size="0"
         install-size="0"
         version="6.0.0.201506101404"
         unpack="false"/>

   <plugin
         id="org.eclipse.ptp.core"
         download-size="0"
         install-size="0"
         version="8.0.0.201506101404"
         unpack="false"/>

   <plugin
         id="org.eclipse.ptp.debug.core"
         download-size="0"
         install-size="0"
         version="7.0.0.201506101404"
         unpack="false"/>

   <plugin
         id="org.eclipse.ptp.debug.sdm"
         download-size="0"
         install-size="0"
         version="9.0.0.201506101404"
         unpack="false"/>

   <plugin
         id="org.eclipse.ptp.debug.sdm.core"
         download-size="0"
         install-size="0"
         version="7.0.0.201506101404"
         unpack="false"/>

   <plugin
         id="org.eclipse.ptp.debug.sdm.ui"
         download-size="0"
         install-size="0"
         version="5.0.0.201506101404"
         unpack="false"/>

   <plugin
         id="org.eclipse.ptp.debug.ui"
         download-size="0"
         install-size="0"
         version="5.0.0.201506101404"
         unpack="false"/>

   <plugin
         id="org.eclipse.ptp.doc.user"
         download-size="0"
         install-size="0"
         version="7.0.0.201506101404"
         unpack="false"/>

   <plugin
         id="org.eclipse.ptp.ems.core"
         download-size="0"
         install-size="0"
         version="3.1.0.201506101404"
         unpack="false"/>

   <plugin
         id="org.eclipse.ptp.ems.ui"
         download-size="0"
         install-size="0"
         version="3.1.0.201506101404"
         unpack="false"/>

   <plugin
         id="org.eclipse.ptp.etfw"
         download-size="0"
         install-size="0"
         version="7.1.0.201506101404"
         unpack="false"/>

   <plugin
         id="org.eclipse.ptp.etfw.doc.user"
         download-size="0"
         install-size="0"
         version="1.0.0.201506101404"
         unpack="false"/>

   <plugin
         id="org.eclipse.ptp.etfw.feedback"
         download-size="0"
         install-size="0"
         version="6.0.0.201506101404"
         unpack="false"/>

   <plugin
         id="org.eclipse.ptp.etfw.feedback.perfsuite"
         download-size="0"
         install-size="0"
         version="1.0.0.201506101404"
         unpack="false"/>

   <plugin
         id="org.eclipse.ptp.etfw.feedback.perfsuite.doc.user"
         download-size="0"
         install-size="0"
         version="1.0.0.201506101404"
         unpack="false"/>

   <plugin
         id="org.eclipse.ptp.etfw.jaxb"
         download-size="0"
         install-size="0"
         version="1.0.0.201506101404"
         unpack="false"/>

   <plugin
         id="org.eclipse.ptp.etfw.launch"
         download-size="0"
         install-size="0"
         version="1.0.0.201506101404"
         unpack="false"/>

   <plugin
         id="org.eclipse.ptp.etfw.parallel"
         download-size="0"
         install-size="0"
         version="2.0.0.201506101404"
         unpack="false"/>

   <plugin
         id="org.eclipse.ptp.etfw.tau"
         download-size="0"
         install-size="0"
         version="1.0.1.201506101404"
         unpack="false"/>

   <plugin
         id="org.eclipse.ptp.etfw.tau.papiselect"
         download-size="0"
         install-size="0"
         version="4.0.0.201506101404"
         unpack="false"/>

   <plugin
         id="org.eclipse.ptp.etfw.tau.perfdmf"
         download-size="0"
         install-size="0"
         version="3.0.0.201506101404"
         unpack="false"/>

   <plugin
         id="org.eclipse.ptp.etfw.tau.selinst"
         download-size="0"
         install-size="0"
         version="1.0.0.201506101404"
         unpack="false"/>

   <plugin
         id="org.eclipse.ptp.etfw.tau.selinstfort"
         download-size="0"
         install-size="0"
         version="1.0.0.201506101404"
         unpack="false"/>

   <plugin
         id="org.eclipse.ptp.etfw.tau.ui"
         download-size="0"
         install-size="0"
         version="1.0.0.201506101404"
         unpack="false"/>

   <plugin
         id="org.eclipse.ptp.etfw.toolopts"
         download-size="0"
         install-size="0"
         version="5.0.0.201506101404"
         unpack="false"/>

   <plugin
         id="org.eclipse.ptp.gem"
         download-size="0"
         install-size="0"
         version="1.3.0.201506101404"
         unpack="false"/>

   <plugin
         id="org.eclipse.ptp.gem.help"
         download-size="0"
         install-size="0"
         version="1.3.0.201506101404"
         unpack="false"/>

   <plugin
         id="org.eclipse.ptp.launch"
         download-size="0"
         install-size="0"
         version="7.0.0.201506101404"
         unpack="false"/>

   <plugin
         id="org.eclipse.ptp.linux"
         download-size="0"
         install-size="0"
         version="9.0.0.201506101404"
         fragment="true"
         unpack="false"/>

   <plugin
         id="org.eclipse.ptp.macosx"
         download-size="0"
         install-size="0"
         version="9.0.0.201506101404"
         fragment="true"
         unpack="false"/>

   <plugin
         id="org.eclipse.ptp.pldt.common"
         download-size="0"
         install-size="0"
         version="6.0.0.201506101404"
         unpack="false"/>

   <plugin
         id="org.eclipse.ptp.pldt.doc.user"
         download-size="0"
         install-size="0"
         version="6.0.0.201506101404"
         unpack="false"/>

   <plugin
         id="org.eclipse.ptp.pldt.mpi.analysis"
         download-size="0"
         install-size="0"
         version="6.0.0.201506101404"
         unpack="false"/>

   <plugin
         id="org.eclipse.ptp.pldt.mpi.analysis.cdt"
         download-size="0"
         install-size="0"
         version="6.0.0.201506101404"
         unpack="false"/>

   <plugin
         id="org.eclipse.ptp.pldt.mpi.core"
         download-size="0"
         install-size="0"
         version="6.0.0.201506101404"
         unpack="false"/>

   <plugin
         id="org.eclipse.ptp.pldt.mpi.fortran"
         download-size="0"
         install-size="0"
         version="5.0.0.201506101404"
         unpack="false"/>

   <plugin
         id="org.eclipse.ptp.pldt.openacc"
         download-size="0"
         install-size="0"
         version="6.0.0.201506101404"
         unpack="false"/>

   <plugin
         id="org.eclipse.ptp.pldt.openacc.fortran"
         download-size="0"
         install-size="0"
         version="6.0.0.201506101404"
         unpack="false"/>

   <plugin
         id="org.eclipse.ptp.pldt.openmp.analysis"
         download-size="0"
         install-size="0"
         version="6.0.0.201506101404"
         unpack="false"/>

   <plugin
         id="org.eclipse.ptp.pldt.openmp.core"
         download-size="0"
         install-size="0"
         version="6.0.0.201506101404"
         unpack="false"/>

   <plugin
         id="org.eclipse.ptp.pldt.openmp.fortran"
         download-size="0"
         install-size="0"
         version="5.0.0.201506101404"
         unpack="false"/>

   <plugin
         id="org.eclipse.ptp.pldt.openmp.ui.pv"
         download-size="0"
         install-size="0"
         version="6.0.0.201506101404"
         unpack="false"/>

   <plugin
         id="org.eclipse.ptp.pldt.openshmem"
         download-size="0"
         install-size="0"
         version="6.0.0.201506101404"
         unpack="false"/>

   <plugin
         id="org.eclipse.ptp.pldt.upc"
         download-size="0"
         install-size="0"
         version="6.0.0.201506101404"
         unpack="false"/>

   <plugin
         id="org.eclipse.ptp.pldt.wizards"
         download-size="0"
         install-size="0"
         version="6.0.0.201506101404"
         unpack="false"/>

   <plugin
         id="org.eclipse.ptp.proxy"
         download-size="0"
         install-size="0"
         version="9.0.0.201506101404"
         unpack="false"/>

   <plugin
         id="org.eclipse.ptp.proxy.protocol"
         download-size="0"
         install-size="0"
         version="6.0.0.201506101404"
         unpack="false"/>

   <plugin
         id="org.eclipse.ptp.rdt.sync.cdt.core"
         download-size="0"
         install-size="0"
         version="1.0.0.201506101404"
         unpack="false"/>

   <plugin
         id="org.eclipse.ptp.rdt.sync.cdt.ui"
         download-size="0"
         install-size="0"
         version="1.0.0.201506101404"
         unpack="false"/>

   <plugin
         id="org.eclipse.ptp.rdt.sync.core"
         download-size="0"
         install-size="0"
         version="5.0.0.201506101404"
         unpack="false"/>

   <plugin
         id="org.eclipse.ptp.rdt.sync.fortran.ui"
         download-size="0"
         install-size="0"
         version="1.0.0.201506101404"
         unpack="false"/>

   <plugin
         id="org.eclipse.ptp.rdt.sync.git.core"
         download-size="0"
         install-size="0"
         version="2.0.0.201506101404"
         unpack="false"/>

   <plugin
         id="org.eclipse.ptp.rdt.sync.git.ui"
         download-size="0"
         install-size="0"
         version="1.0.0.201506101404"
         unpack="false"/>

   <plugin
         id="org.eclipse.ptp.rdt.sync.ui"
         download-size="0"
         install-size="0"
         version="2.0.0.201506101404"
         unpack="false"/>

   <plugin
         id="org.eclipse.ptp.remote.server.core"
         download-size="0"
         install-size="0"
         version="3.0.0.201506101404"
         unpack="false"/>

   <plugin
         id="org.eclipse.ptp.remote.terminal"
         download-size="0"
         install-size="0"
         version="2.0.0.201506101404"
         unpack="false"/>

   <plugin
         id="org.eclipse.ptp.rm.ibm.ll.doc.user"
         download-size="0"
         install-size="0"
         version="4.0.0.201506101404"
         unpack="false"/>

   <plugin
         id="org.eclipse.ptp.rm.ibm.ll.ui"
         download-size="0"
         install-size="0"
         version="1.0.0.201506101404"
         unpack="false"/>

   <plugin
         id="org.eclipse.ptp.rm.ibm.pe.doc.user"
         download-size="0"
         install-size="0"
         version="5.0.0.201506101404"
         unpack="false"/>

   <plugin
         id="org.eclipse.ptp.rm.ibm.pe.ui"
         download-size="0"
         install-size="0"
         version="1.0.0.201506101404"
         unpack="false"/>

   <plugin
         id="org.eclipse.ptp.rm.ibm.platform.lsf.doc.user"
         download-size="0"
         install-size="0"
         version="1.0.0.201506101404"
         unpack="false"/>

   <plugin
         id="org.eclipse.ptp.rm.ibm.platform.lsf.ui"
         download-size="0"
         install-size="0"
         version="1.0.0.201506101404"
         unpack="false"/>

   <plugin
         id="org.eclipse.ptp.rm.jaxb.configs"
         download-size="0"
         install-size="0"
         version="1.0.0.201506101404"
         unpack="false"/>

   <plugin
         id="org.eclipse.ptp.rm.jaxb.contrib"
         download-size="0"
         install-size="0"
         version="1.0.0.201506101404"
         unpack="false"/>

   <plugin
         id="org.eclipse.ptp.rm.jaxb.control.core"
         download-size="0"
         install-size="0"
         version="2.1.0.201506101404"
         unpack="false"/>

   <plugin
         id="org.eclipse.ptp.rm.jaxb.control.ui"
         download-size="0"
         install-size="0"
         version="2.0.0.201506101404"
         unpack="false"/>

   <plugin
         id="org.eclipse.ptp.rm.jaxb.core"
         download-size="0"
         install-size="0"
         version="1.2.0.201506101404"
         unpack="false"/>

   <plugin
         id="org.eclipse.ptp.rm.jaxb.doc.user"
         download-size="0"
         install-size="0"
         version="1.0.0.201506101404"
         unpack="false"/>

   <plugin
         id="org.eclipse.ptp.rm.jaxb.ui"
         download-size="0"
         install-size="0"
         version="1.0.0.201506101404"
         unpack="false"/>

   <plugin
         id="org.eclipse.ptp.rm.lml.core"
         download-size="0"
         install-size="0"
         version="2.0.0.201506101404"
         unpack="false"/>

   <plugin
         id="org.eclipse.ptp.rm.lml.da"
         download-size="0"
         install-size="0"
         version="1.0.0.201506101404"
         unpack="false"/>

   <plugin
         id="org.eclipse.ptp.rm.lml.da.server"
         download-size="0"
         install-size="0"
         version="2.0.0.201506101404"
         unpack="false"/>

   <plugin
         id="org.eclipse.ptp.rm.lml.monitor.core"
         download-size="0"
         install-size="0"
         version="2.0.0.201506101404"
         unpack="false"/>

   <plugin
         id="org.eclipse.ptp.rm.lml.monitor.ui"
         download-size="0"
         install-size="0"
         version="2.1.0.201506101404"
         unpack="false"/>

   <plugin
         id="org.eclipse.ptp.rm.lml.ui"
         download-size="0"
         install-size="0"
         version="2.0.0.201506101404"
         unpack="false"/>

   <plugin
         id="org.eclipse.ptp.rm.slurm.help"
         download-size="0"
         install-size="0"
         version="1.0.0.201506101404"
         unpack="false"/>

   <plugin
         id="org.eclipse.ptp.ui"
         download-size="0"
         install-size="0"
         version="7.0.0.201506101404"
         unpack="false"/>

   <plugin
         id="org.eclipse.ptp.utils"
         download-size="0"
         install-size="0"
         version="9.0.0.201506101404"
         unpack="false"/>

   <plugin
         id="org.eclipse.ice.vibe"
         download-size="0"
         install-size="0"
         version="2.0.0"
         unpack="false"/>

   <plugin
         id="org.eclipse.ice.caebat.batml"
         download-size="0"
         install-size="0"
         version="2.0.0"
         unpack="false"/>

   <plugin
         id="org.eclipse.equinox.http.jetty"
         download-size="0"
         install-size="0"
         version="3.1.0.v20150323-1312"
         unpack="false"/>

   <plugin
         id="org.eclipse.egit"
         download-size="0"
         install-size="0"
         version="4.0.0.201506090130-r"
         unpack="false"/>

   <plugin
         id="org.eclipse.egit.core"
         download-size="0"
         install-size="0"
         version="4.0.0.201506090130-r"
         unpack="false"/>

   <plugin
         id="org.eclipse.egit.github.core"
         download-size="0"
         install-size="0"
         version="4.0.0.201506090130-r"
         unpack="false"/>

   <plugin
         id="org.eclipse.egit.ui"
         download-size="0"
         install-size="0"
         version="4.0.0.201506090130-r"
         unpack="false"/>

   <plugin
         id="org.eclipse.jgit"
         download-size="0"
         install-size="0"
         version="4.0.0.201506090130-r"
         unpack="false"/>

   <plugin
         id="org.eclipse.swtbot.ant.junit"
         download-size="0"
         install-size="0"
         version="2.3.0.201506081302"
         fragment="true"
         unpack="false"/>

   <plugin
         id="org.eclipse.swtbot.eclipse.core"
         download-size="0"
         install-size="0"
         version="2.3.0.201506081302"
         unpack="false"/>

   <plugin
         id="org.eclipse.swtbot.eclipse.finder"
         download-size="0"
         install-size="0"
         version="2.3.0.201506081302"
         unpack="false"/>

   <plugin
         id="org.eclipse.swtbot.eclipse.gef.finder"
         download-size="0"
         install-size="0"
         version="2.3.0.201506081302"
         unpack="false"/>

   <plugin
         id="org.eclipse.swtbot.eclipse.junit.headless"
         download-size="0"
         install-size="0"
         version="2.3.0.201506081302"
         unpack="false"/>

   <plugin
         id="org.eclipse.swtbot.eclipse.spy"
         download-size="0"
         install-size="0"
         version="2.3.0.201506081302"
         unpack="false"/>

   <plugin
         id="org.eclipse.swtbot.eclipse.ui"
         download-size="0"
         install-size="0"
         version="2.3.0.201506081302"
         unpack="false"/>

   <plugin
         id="org.eclipse.swtbot.forms.finder"
         download-size="0"
         install-size="0"
         version="2.3.0.201506081302"
         unpack="false"/>

   <plugin
         id="org.eclipse.swtbot.generator"
         download-size="0"
         install-size="0"
         version="2.3.0.201506081302"
         unpack="false"/>

   <plugin
         id="org.eclipse.swtbot.generator.jdt"
         download-size="0"
         install-size="0"
         version="2.3.0.201506081302"
         unpack="false"/>

   <plugin
         id="org.eclipse.swtbot.generator.ui"
         download-size="0"
         install-size="0"
         version="2.3.0.201506081302"
         unpack="false"/>

   <plugin
         id="org.eclipse.swtbot.go"
         download-size="0"
         install-size="0"
         version="2.3.0.201506081302"
         unpack="false"/>

   <plugin
         id="org.eclipse.swtbot.junit4_x"
         download-size="0"
         install-size="0"
         version="2.3.0.201506081302"
         unpack="false"/>

   <plugin
         id="org.eclipse.swtbot.swt.finder"
         download-size="0"
         install-size="0"
         version="2.3.0.201506081302"
         unpack="false"/>

   <plugin
         id="org.eclipse.m2e.archetype.common"
         download-size="0"
         install-size="0"
         version="1.6.0.20150526-2031"
         unpack="false"/>

   <plugin
         id="org.eclipse.m2e.core"
         download-size="0"
         install-size="0"
         version="1.6.0.20150526-2032"
         unpack="false"/>

   <plugin
         id="org.eclipse.m2e.core.ui"
         download-size="0"
         install-size="0"
         version="1.6.0.20150526-2032"
         unpack="false"/>

   <plugin
         id="org.eclipse.m2e.discovery"
         download-size="0"
         install-size="0"
         version="1.6.0.20150526-2032"
         unpack="false"/>

   <plugin
         id="org.eclipse.m2e.editor"
         download-size="0"
         install-size="0"
         version="1.6.0.20150526-2032"
         unpack="false"/>

   <plugin
         id="org.eclipse.m2e.editor.xml"
         download-size="0"
         install-size="0"
         version="1.6.0.20150526-2032"
         unpack="false"/>

   <plugin
         id="org.eclipse.m2e.jdt"
         download-size="0"
         install-size="0"
         version="1.6.0.20150526-2032"
         unpack="false"/>

   <plugin
         id="org.eclipse.m2e.launching"
         download-size="0"
         install-size="0"
         version="1.6.0.20150526-2032"
         unpack="false"/>

   <plugin
         id="org.eclipse.m2e.lifecyclemapping.defaults"
         download-size="0"
         install-size="0"
         version="1.6.0.20150526-2032"
         unpack="false"/>

   <plugin
         id="org.eclipse.m2e.maven.indexer"
         download-size="0"
         install-size="0"
         version="1.6.0.20150526-2031"
         unpack="false"/>

   <plugin
         id="org.eclipse.m2e.maven.runtime"
         download-size="0"
         install-size="0"
         version="1.6.0.20150526-2031"
         unpack="false"/>

   <plugin
         id="org.eclipse.m2e.model.edit"
         download-size="0"
         install-size="0"
         version="1.6.0.20150526-2032"
         unpack="false"/>

   <plugin
         id="org.eclipse.m2e.refactoring"
         download-size="0"
         install-size="0"
         version="1.6.0.20150526-2032"
         unpack="false"/>

   <plugin
         id="org.eclipse.m2e.scm"
         download-size="0"
         install-size="0"
         version="1.6.0.20150526-2032"
         unpack="false"/>

   <plugin
         id="org.eclipse.nebula.widgets.nattable.core"
         download-size="0"
         install-size="0"
         version="1.3.0.201503261201"
         unpack="false"/>

   <plugin
         id="org.eclipse.nebula.widgets.nattable.extension.glazedlists"
         download-size="0"
         install-size="0"
         version="1.3.0.201503261201"
         unpack="false"/>

   <plugin
         id="org.eclipse.nebula.widgets.nattable.extension.poi"
         download-size="0"
         install-size="0"
         version="1.3.0.201503261201"
         unpack="false"/>

   <plugin
         id="org.eclipse.equinox.bidi"
         download-size="0"
         install-size="0"
         version="0.10.0.v20130327-1442"
         unpack="false"/>

   <plugin
         id="org.eclipse.equinox.console"
         download-size="0"
         install-size="0"
         version="1.1.100.v20141023-1406"
         unpack="false"/>

   <plugin
         id="org.eclipse.equinox.frameworkadmin"
         download-size="0"
         install-size="0"
         version="2.0.200.v20150423-1455"
         unpack="false"/>

   <plugin
         id="org.eclipse.equinox.frameworkadmin.equinox"
         download-size="0"
         install-size="0"
         version="1.0.600.v20150522-2234"
         unpack="false"/>

   <plugin
         id="org.eclipse.equinox.http.registry"
         download-size="0"
         install-size="0"
         version="1.1.300.v20130402-1529"
         unpack="false"/>

   <plugin
         id="org.eclipse.equinox.http.servlet"
         download-size="0"
         install-size="0"
         version="1.2.0.v20150519-1816"
         unpack="false"/>

   <plugin
         id="org.eclipse.equinox.launcher"
         download-size="0"
         install-size="0"
         version="1.3.100.v20150511-1540"
         unpack="false"/>

   <plugin
         id="org.eclipse.equinox.p2.artifact.repository"
         download-size="0"
         install-size="0"
         version="1.1.400.v20150513-2116"
         unpack="false"/>

   <plugin
         id="org.eclipse.equinox.p2.director"
         download-size="0"
         install-size="0"
         version="2.3.200.v20150423-1455"
         unpack="false"/>

   <plugin
         id="org.eclipse.equinox.p2.director.app"
         download-size="0"
         install-size="0"
         version="1.0.400.v20150423-1455"
         unpack="false"/>

   <plugin
         id="org.eclipse.equinox.p2.directorywatcher"
         download-size="0"
         install-size="0"
         version="1.1.100.v20150423-1455"
         unpack="false"/>

   <plugin
         id="org.eclipse.equinox.p2.discovery"
         download-size="0"
         install-size="0"
         version="1.0.300.v20131210-1027"
         unpack="false"/>

   <plugin
         id="org.eclipse.equinox.p2.discovery.compatibility"
         download-size="0"
         install-size="0"
         version="1.0.200.v20131211-1531"
         unpack="false"/>

   <plugin
         id="org.eclipse.equinox.p2.extensionlocation"
         download-size="0"
         install-size="0"
         version="1.2.200.v20150423-1455"
         unpack="false"/>

   <plugin
         id="org.eclipse.equinox.p2.garbagecollector"
         download-size="0"
         install-size="0"
         version="1.0.200.v20131115-1210"
         unpack="false"/>

   <plugin
         id="org.eclipse.equinox.p2.jarprocessor"
         download-size="0"
         install-size="0"
         version="1.0.400.v20150430-1836"
         unpack="false"/>

   <plugin
         id="org.eclipse.equinox.p2.operations"
         download-size="0"
         install-size="0"
         version="2.4.100.v20150423-1455"
         unpack="false"/>

   <plugin
         id="org.eclipse.equinox.p2.publisher"
         download-size="0"
         install-size="0"
         version="1.4.0.v20141117-0929"
         unpack="false"/>

   <plugin
         id="org.eclipse.equinox.p2.publisher.eclipse"
         download-size="0"
         install-size="0"
         version="1.2.0.v20150601-1708"
         unpack="false"/>

   <plugin
         id="org.eclipse.equinox.p2.repository.tools"
         download-size="0"
         install-size="0"
         version="2.1.100.v20150423-1455"
         unpack="false"/>

   <plugin
         id="org.eclipse.equinox.p2.touchpoint.eclipse"
         download-size="0"
         install-size="0"
         version="2.1.300.v20150423-1455"
         unpack="false"/>

   <plugin
         id="org.eclipse.equinox.p2.transport.ecf"
         download-size="0"
         install-size="0"
         version="1.1.100.v20150521-1342"
         unpack="false"/>

   <plugin
         id="org.eclipse.equinox.p2.ui.discovery"
         download-size="0"
         install-size="0"
         version="1.0.100.v20131210-1027"
         unpack="false"/>

   <plugin
         id="org.eclipse.equinox.security.ui"
         download-size="0"
         install-size="0"
         version="1.1.200.v20130626-2037"
         unpack="false"/>

   <plugin
         id="org.eclipse.equinox.servletbridge"
         download-size="0"
         install-size="0"
         version="1.3.0.v20140430-1556"
         unpack="false"/>

   <plugin
         id="org.eclipse.equinox.simpleconfigurator.manipulator"
         download-size="0"
         install-size="0"
         version="2.0.100.v20150423-1455"
         unpack="false"/>

   <plugin
         id="ca.odell.glazedlists"
         download-size="0"
         install-size="0"
         version="1.9.0.v201303080712"
         unpack="false"/>

   <plugin
         id="org.apache.commons.math"
         download-size="0"
         install-size="0"
         version="2.1.0.v201105210652"
         unpack="false"/>

   <plugin
         id="org.hamcrest.library"
         download-size="0"
         install-size="0"
         version="1.3.0.v201305281000"
         unpack="false"/>

   <plugin
         id="org.apache.log4j"
         download-size="0"
         install-size="0"
         version="1.2.15.v201012070815"
         unpack="false"/>

   <plugin
         id="org.apache.poi"
         download-size="0"
         install-size="0"
         version="3.9.0.v201405241750"
         unpack="false"/>

   <plugin
         id="org.eclipse.remote.console"
         download-size="0"
         install-size="0"
         version="0.0.0"
         unpack="false"/>

   <plugin
         id="org.eclipse.remote.jsch.ui"
         download-size="0"
         install-size="0"
         version="0.0.0"
         unpack="false"/>

   <plugin
         id="org.eclipse.remote.ui"
         download-size="0"
         install-size="0"
         version="0.0.0"
         unpack="false"/>

   <plugin
         id="org.apache.commons.io"
         download-size="0"
         install-size="0"
         version="0.0.0"
         unpack="false"/>

   <plugin
         id="org.apache.commons.beanutils"
         download-size="0"
         install-size="0"
         version="0.0.0"
         unpack="false"/>

   <plugin
         id="org.slf4j.api"
         download-size="0"
         install-size="0"
         version="0.0.0"
         unpack="false"/>

   <plugin
         id="org.slf4j.impl.log4j12"
         download-size="0"
         install-size="0"
         version="0.0.0"
         fragment="true"
         unpack="false"/>

   <plugin
         id="org.apache.commons.collections"
         download-size="0"
         install-size="0"
         version="0.0.0"
         unpack="false"/>

</feature>
=======
Java and all Java-based trademarks are trademarks of Oracle Corporation in the United States, or countries, or both.
   </license>

   <plugin
         id="org.eclipse.core.expressions"
         download-size="0"
         install-size="0"
         version="3.5.0.v20150421-2214"
         unpack="false"/>

   <plugin
         id="org.eclipse.core.commands"
         download-size="0"
         install-size="0"
         version="3.7.0.v20150422-0725"
         unpack="false"/>

   <plugin
         id="org.eclipse.equinox.app"
         download-size="0"
         install-size="0"
         version="1.3.300.v20150423-1356"
         unpack="false"/>

   <plugin
         id="org.eclipse.core.runtime.compatibility.registry"
         download-size="0"
         install-size="0"
         version="3.6.0.v20150318-1505"
         fragment="true"/>

   <plugin
         id="org.eclipse.ant.core"
         download-size="0"
         install-size="0"
         version="3.4.0.v20150428-1928"
         unpack="false"/>

   <plugin
         id="org.eclipse.core.resources"
         download-size="0"
         install-size="0"
         version="3.10.0.v20150423-0755"
         unpack="false"/>

   <plugin
         id="org.eclipse.equinox.p2.engine"
         download-size="0"
         install-size="0"
         version="2.4.0.v20150511-1532"
         unpack="false"/>

   <plugin
         id="org.eclipse.help"
         download-size="0"
         install-size="0"
         version="3.6.0.v20130326-1254"
         unpack="false"/>

   <plugin
         id="org.eclipse.core.contenttype"
         download-size="0"
         install-size="0"
         version="3.5.0.v20150421-2214"
         unpack="false"/>

   <plugin
         id="javax.servlet"
         download-size="0"
         install-size="0"
         version="3.1.0.v201410161800"
         unpack="false"/>

   <plugin
         id="org.eclipse.ui"
         download-size="0"
         install-size="0"
         version="3.107.0.v20150507-1945"
         unpack="false"/>

   <plugin
         id="org.eclipse.ice.core"
         download-size="0"
         install-size="0"
         version="2.0.0"
         unpack="false"/>

   <plugin
         id="org.eclipse.ecf.ssl"
         download-size="0"
         install-size="0"
         version="1.1.0.v20150512-1727"
         fragment="true"
         unpack="false"/>

   <plugin
         id="org.eclipse.core.net.linux.x86_64"
         os="linux"
         ws="gtk"
         arch="x86_64"
         download-size="0"
         install-size="0"
         version="1.1.100.v20140124-2013"
         fragment="true"
         unpack="false"/>

   <plugin
         id="org.eclipse.equinox.concurrent"
         download-size="0"
         install-size="0"
         version="1.1.0.v20130327-1442"
         unpack="false"/>

   <plugin
         id="org.eclipse.osgi"
         download-size="0"
         install-size="0"
         version="3.10.100.v20150529-1857"
         unpack="false"/>

   <plugin
         id="org.eclipse.equinox.security"
         download-size="0"
         install-size="0"
         version="1.2.100.v20150423-1356"
         unpack="false"/>

   <plugin
         id="org.eclipse.text"
         download-size="0"
         install-size="0"
         version="3.5.400.v20150505-1044"
         unpack="false"/>

   <plugin
         id="org.eclipse.core.databinding.observable"
         download-size="0"
         install-size="0"
         version="1.5.0.v20150422-0725"
         unpack="false"/>

   <plugin
         id="org.eclipse.swt.gtk.linux.x86_64"
         os="linux"
         ws="gtk"
         arch="x86_64"
         download-size="0"
         install-size="0"
         version="3.104.0.v20150528-0211"
         fragment="true"
         unpack="false"/>

   <plugin
         id="org.eclipse.core.databinding.property"
         download-size="0"
         install-size="0"
         version="1.5.0.v20150422-0725"
         unpack="false"/>

   <plugin
         id="org.eclipse.ui.workbench"
         download-size="0"
         install-size="0"
         version="3.107.0.v20150510-1732"
         unpack="false"/>

   <plugin
         id="org.eclipse.ecf.provider.filetransfer.ssl"
         download-size="0"
         install-size="0"
         version="1.0.0.v20150512-1727"
         fragment="true"
         unpack="false"/>

   <plugin
         id="org.eclipse.core.variables"
         download-size="0"
         install-size="0"
         version="3.2.800.v20130819-1716"
         unpack="false"/>

   <plugin
         id="org.eclipse.ui.views"
         download-size="0"
         install-size="0"
         version="3.8.0.v20150422-0725"
         unpack="false"/>

   <plugin
         id="org.eclipse.equinox.p2.core"
         download-size="0"
         install-size="0"
         version="2.4.0.v20150527-1706"
         unpack="false"/>

   <plugin
         id="org.eclipse.ecf.filetransfer"
         download-size="0"
         install-size="0"
         version="5.0.0.v20150512-1727"
         unpack="false"/>

   <plugin
         id="org.eclipse.core.filesystem.linux.x86_64"
         os="linux"
         ws="gtk"
         arch="x86_64"
         download-size="0"
         install-size="0"
         version="1.2.200.v20140124-1940"
         fragment="true"
         unpack="false"/>

   <plugin
         id="org.eclipse.ecf.identity"
         download-size="0"
         install-size="0"
         version="3.5.0.v20150512-1727"
         unpack="false"/>

   <plugin
         id="org.eclipse.swt"
         download-size="0"
         install-size="0"
         version="3.104.0.v20150528-0211"
         unpack="false"/>

   <plugin
         id="org.eclipse.equinox.ds"
         download-size="0"
         install-size="0"
         version="1.4.300.v20150423-1356"
         unpack="false"/>

   <plugin
         id="org.eclipse.core.databinding"
         download-size="0"
         install-size="0"
         version="1.5.0.v20150422-0725"
         unpack="false"/>

   <plugin
         id="org.eclipse.core.runtime"
         download-size="0"
         install-size="0"
         version="3.11.0.v20150405-1723"
         unpack="false"/>

   <plugin
         id="org.eclipse.ice.item"
         download-size="0"
         install-size="0"
         version="2.0.0"
         unpack="false"/>

   <plugin
         id="org.eclipse.ecf.provider.filetransfer"
         download-size="0"
         install-size="0"
         version="3.2.200.v20150512-1727"
         unpack="false"/>

   <plugin
         id="org.eclipse.equinox.p2.metadata.repository"
         download-size="0"
         install-size="0"
         version="1.2.200.v20150428-1613"
         unpack="false"/>

   <plugin
         id="org.eclipse.equinox.p2.repository"
         download-size="0"
         install-size="0"
         version="2.3.100.v20150428-1613"
         unpack="false"/>

   <plugin
         id="org.eclipse.core.filesystem"
         download-size="0"
         install-size="0"
         version="1.5.0.v20150421-0713"
         unpack="false"/>

   <plugin
         id="org.eclipse.ecf"
         download-size="0"
         install-size="0"
         version="3.4.0.v20150512-1727"
         unpack="false"/>

   <plugin
         id="org.eclipse.equinox.preferences"
         download-size="0"
         install-size="0"
         version="3.5.300.v20150408-1437"
         unpack="false"/>

   <plugin
         id="org.eclipse.osgi.services"
         download-size="0"
         install-size="0"
         version="3.5.0.v20150519-2006"
         unpack="false"/>

   <plugin
         id="org.eclipse.equinox.util"
         download-size="0"
         install-size="0"
         version="1.0.500.v20130404-1337"
         unpack="false"/>

   <plugin
         id="org.eclipse.equinox.registry"
         download-size="0"
         install-size="0"
         version="3.6.0.v20150318-1503"
         unpack="false"/>

   <plugin
         id="org.eclipse.equinox.transforms.hook"
         download-size="0"
         install-size="0"
         version="1.1.0.v20131021-1933"
         fragment="true"
         unpack="false"/>

   <plugin
         id="org.eclipse.equinox.common"
         download-size="0"
         install-size="0"
         version="3.7.0.v20150402-1709"
         unpack="false"/>

   <plugin
         id="org.eclipse.equinox.p2.metadata"
         download-size="0"
         install-size="0"
         version="2.3.0.v20150511-1532"
         unpack="false"/>

   <plugin
         id="org.eclipse.ice.datastructures"
         download-size="0"
         install-size="0"
         version="2.0.0"
         unpack="false"/>

   <plugin
         id="org.eclipse.jface.text"
         download-size="0"
         install-size="0"
         version="3.10.0.v20150603-1752"
         unpack="false"/>

   <plugin
         id="org.eclipse.core.jobs"
         download-size="0"
         install-size="0"
         version="3.7.0.v20150330-2103"
         unpack="false"/>

   <plugin
         id="org.eclipse.core.net"
         download-size="0"
         install-size="0"
         version="1.2.300.v20141118-1725"
         unpack="false"/>

   <plugin
         id="org.hamcrest.core"
         download-size="0"
         install-size="0"
         version="1.3.0.v201303031735"
         unpack="false"/>

   <plugin
         id="org.eclipse.ui.forms"
         download-size="0"
         install-size="0"
         version="3.6.200.v20150506-2029"
         unpack="false"/>

   <plugin
         id="org.eclipse.equinox.weaving.hook"
         download-size="0"
         install-size="0"
         version="1.1.100.v20140821-1915"
         fragment="true"
         unpack="false"/>

   <plugin
         id="org.eclipse.jface"
         download-size="0"
         install-size="0"
         version="3.11.0.v20150602-1400"
         unpack="false"/>

   <plugin
         id="org.eclipse.jface.databinding"
         download-size="0"
         install-size="0"
         version="1.7.0.v20150406-2148"
         unpack="false"/>

   <plugin
         id="org.eclipse.core.filesystem.linux.x86"
         os="linux"
         ws="gtk"
         arch="x86"
         download-size="0"
         install-size="0"
         version="0.0.0"
         fragment="true"
         unpack="false"/>

   <plugin
         id="org.eclipse.core.filesystem.macosx"
         os="macosx"
         ws="cocoa"
         download-size="0"
         install-size="0"
         version="0.0.0"
         fragment="true"
         unpack="false"/>

   <plugin
         id="org.eclipse.core.filesystem.win32.x86"
         os="win32"
         ws="win32"
         arch="x86"
         download-size="0"
         install-size="0"
         version="0.0.0"
         fragment="true"
         unpack="false"/>

   <plugin
         id="org.eclipse.core.filesystem.win32.x86_64"
         os="win32"
         ws="win32"
         arch="x86_64"
         download-size="0"
         install-size="0"
         version="0.0.0"
         fragment="true"
         unpack="false"/>

   <plugin
         id="org.eclipse.swt.cocoa.macosx.x86_64"
         os="macosx"
         ws="cocoa"
         arch="x86_64"
         download-size="0"
         install-size="0"
         version="0.0.0"
         fragment="true"
         unpack="false"/>

   <plugin
         id="org.eclipse.swt.gtk.linux.x86"
         os="linux"
         ws="gtk"
         arch="x86"
         download-size="0"
         install-size="0"
         version="0.0.0"
         fragment="true"
         unpack="false"/>

   <plugin
         id="org.eclipse.swt.win32.win32.x86"
         os="win32"
         ws="win32"
         arch="x86"
         download-size="0"
         install-size="0"
         version="0.0.0"
         fragment="true"
         unpack="false"/>

   <plugin
         id="org.eclipse.swt.win32.win32.x86_64"
         os="win32"
         ws="win32"
         arch="x86_64"
         download-size="0"
         install-size="0"
         version="0.0.0"
         fragment="true"
         unpack="false"/>

   <plugin
         id="org.eclipse.core.net.linux.x86"
         os="linux"
         ws="gtk"
         arch="x86"
         download-size="0"
         install-size="0"
         version="0.0.0"
         fragment="true"
         unpack="false"/>

   <plugin
         id="org.eclipse.core.net.win32.x86"
         os="win32"
         ws="win32"
         arch="x86"
         download-size="0"
         install-size="0"
         version="0.0.0"
         fragment="true"
         unpack="false"/>

   <plugin
         id="org.eclipse.core.net.win32.x86_64"
         os="win32"
         ws="win32"
         arch="x86_64"
         download-size="0"
         install-size="0"
         version="0.0.0"
         fragment="true"
         unpack="false"/>

   <plugin
         id="org.eclipse.core.resources.win32.x86"
         os="win32"
         arch="x86"
         download-size="0"
         install-size="0"
         version="0.0.0"
         fragment="true"
         unpack="false"/>

   <plugin
         id="org.eclipse.core.resources.source"
         download-size="0"
         install-size="0"
         version="3.10.0.v20150423-0755"
         unpack="false"/>

   <plugin
         id="org.eclipse.ui.editors"
         download-size="0"
         install-size="0"
         version="3.9.0.v20150213-1939"
         unpack="false"/>

   <plugin
         id="org.eclipse.compare"
         download-size="0"
         install-size="0"
         version="3.5.600.v20150420-1449"
         unpack="false"/>

   <plugin
         id="org.eclipse.compare.core"
         download-size="0"
         install-size="0"
         version="3.5.500.v20150505-1058"
         unpack="false"/>

   <plugin
         id="org.eclipse.ui.ide"
         download-size="0"
         install-size="0"
         version="3.11.0.v20150510-1749"
         unpack="false"/>

   <plugin
         id="org.eclipse.core.filebuffers"
         download-size="0"
         install-size="0"
         version="3.5.500.v20140723-1040"
         unpack="false"/>

   <plugin
         id="org.eclipse.ui.workbench.texteditor"
         download-size="0"
         install-size="0"
         version="3.9.100.v20141023-1946"
         unpack="false"/>

   <plugin
         id="com.jcraft.jsch"
         download-size="0"
         install-size="0"
         version="0.1.51.v201410302000"
         unpack="false"/>

   <plugin
         id="org.eclipse.ice.analysistool"
         download-size="0"
         install-size="0"
         version="2.0.0"
         unpack="false"/>

   <plugin
         id="org.eclipse.ice.client"
         download-size="0"
         install-size="0"
         version="2.0.0"
         unpack="false"/>

   <plugin
         id="org.eclipse.ice.client.rcp"
         download-size="0"
         install-size="0"
         version="2.0.0"
         unpack="false"/>

   <plugin
         id="org.eclipse.ice.client.widgets"
         download-size="0"
         install-size="0"
         version="2.0.0"
         unpack="false"/>

   <plugin
         id="org.eclipse.ice.reactorAnalyzer"
         download-size="0"
         install-size="0"
         version="2.0.0"
         unpack="false"/>

   <plugin
         id="org.eclipse.equinox.simpleconfigurator"
         download-size="0"
         install-size="0"
         version="1.1.100.v20150423-1455"
         unpack="false"/>

   <plugin
         id="org.eclipse.update.configurator"
         download-size="0"
         install-size="0"
         version="3.3.300.v20140518-1928"
         unpack="false"/>

   <plugin
         id="org.eclipse.ice.io"
         download-size="0"
         install-size="0"
         version="1.0.0"
         unpack="false"/>

   <plugin
         id="org.eclipse.ice.client.compatibility"
         download-size="0"
         install-size="0"
         version="2.0.0"
         unpack="false"/>

   <plugin
         id="org.eclipse.ice.client.widgets.rcp"
         download-size="0"
         install-size="0"
         version="2.0.0"
         unpack="false"/>

   <plugin
         id="org.eclipse.ice.reactor"
         download-size="0"
         install-size="0"
         version="2.0.0"
         unpack="false"/>

   <plugin
         id="org.eclipse.ice.client.widgets.reactoreditor"
         download-size="0"
         install-size="0"
         version="2.0.0"
         unpack="false"/>

   <plugin
         id="org.eclipse.platform"
         download-size="0"
         install-size="0"
         version="4.5.0.v20150603-2000"/>

   <plugin
         id="org.eclipse.sdk"
         download-size="0"
         install-size="0"
         version="4.5.0.v20150603-2000"/>

   <plugin
         id="org.eclipse.emf.common.ui"
         download-size="0"
         install-size="0"
         version="2.10.0.v20150601-0402"
         unpack="false"/>

   <plugin
         id="org.eclipse.draw2d"
         download-size="0"
         install-size="0"
         version="3.10.0.201506010206"
         unpack="false"/>

   <plugin
         id="org.eclipse.emf.edit"
         download-size="0"
         install-size="0"
         version="2.11.0.v20150601-0402"
         unpack="false"/>

   <plugin
         id="org.eclipse.xsd"
         download-size="0"
         install-size="0"
         version="2.11.0.v20150601-0402"
         unpack="false"/>

   <plugin
         id="org.eclipse.emf.ecore.edit"
         download-size="0"
         install-size="0"
         version="2.9.0.v20150601-0402"
         unpack="false"/>

   <plugin
         id="org.eclipse.emf.edit.ui"
         download-size="0"
         install-size="0"
         version="2.11.0.v20150601-0402"
         unpack="false"/>

   <plugin
         id="org.eclipse.gef"
         download-size="0"
         install-size="0"
         version="3.10.0.201506010206"
         unpack="false"/>

   <plugin
         id="org.eclipse.xsd.edit"
         download-size="0"
         install-size="0"
         version="2.8.0.v20150601-0402"
         unpack="false"/>

   <plugin
         id="org.eclipse.wst.common.project.facet.core"
         download-size="0"
         install-size="0"
         version="1.4.300.v201111030423"
         unpack="false"/>

   <plugin
         id="org.eclipse.wst.common.frameworks"
         download-size="0"
         install-size="0"
         version="1.2.200.v201304241450"
         unpack="false"/>

   <plugin
         id="org.eclipse.wst.common.environment"
         download-size="0"
         install-size="0"
         version="1.0.400.v200912181831"
         unpack="false"/>

   <plugin
         id="org.eclipse.wst.common.core"
         download-size="0"
         install-size="0"
         version="1.2.0.v200908251833"
         unpack="false"/>

   <plugin
         id="org.eclipse.wst.common.ui"
         download-size="0"
         install-size="0"
         version="1.1.500.v200911182011"
         unpack="false"/>

   <plugin
         id="org.eclipse.wst.common.uriresolver"
         download-size="0"
         install-size="0"
         version="1.2.200.v201505132009"
         unpack="false"/>

   <plugin
         id="org.eclipse.wst.sse.core"
         download-size="0"
         install-size="0"
         version="1.1.900.v201401092025"
         unpack="false"/>

   <plugin
         id="org.eclipse.wst.sse.ui"
         download-size="0"
         install-size="0"
         version="1.3.400.v201505141512"
         unpack="false"/>

   <plugin
         id="org.apache.xml.resolver"
         download-size="0"
         install-size="0"
         version="1.2.0.v201005080400"
         unpack="false"/>

   <plugin
         id="org.apache.xerces"
         download-size="0"
         install-size="0"
         version="2.9.0.v201101211617"
         unpack="false"/>

   <plugin
         id="org.eclipse.wst.common.emf"
         download-size="0"
         install-size="0"
         version="1.2.400.v201505132009"
         unpack="false"/>

   <plugin
         id="org.eclipse.wst.validation"
         download-size="0"
         install-size="0"
         version="1.2.600.v201501211647"
         unpack="false"/>

   <plugin
         id="org.eclipse.wst.xml.core"
         download-size="0"
         install-size="0"
         version="1.1.902.v201501211904"
         unpack="false"/>

   <plugin
         id="org.eclipse.wst.xml.ui"
         download-size="0"
         install-size="0"
         version="1.1.501.v201501212057"
         unpack="false"/>

   <plugin
         id="org.eclipse.wst.xsd.core"
         download-size="0"
         install-size="0"
         version="1.1.900.v201401141857"
         unpack="false"/>

   <plugin
         id="org.eclipse.wst.xsd.ui"
         download-size="0"
         install-size="0"
         version="1.2.500.v201208081537"
         unpack="false"/>

   <plugin
         id="org.eclipse.ice.kdd"
         download-size="0"
         install-size="0"
         version="2.0.0"
         unpack="false"/>

   <plugin
         id="com.springsource.snakeyaml"
         download-size="0"
         install-size="0"
         version="0.0.0"
         unpack="false"/>

   <plugin
         id="org.eclipse.ice.persistence.xml"
         download-size="0"
         install-size="0"
         version="2.1.1"
         unpack="false"/>

   <plugin
         id="org.eclipse.ice.client.widgets.reactoreditor.grid"
         download-size="0"
         install-size="0"
         version="2.0.0"
         unpack="false"/>

   <plugin
         id="org.eclipse.ice.client.widgets.reactoreditor.lwr"
         download-size="0"
         install-size="0"
         version="2.0.0"
         unpack="false"/>

   <plugin
         id="org.eclipse.ice.client.widgets.reactoreditor.sfr"
         download-size="0"
         install-size="0"
         version="2.0.0"
         unpack="false"/>

   <plugin
         id="org.eclipse.ice.reactor.sfr"
         download-size="0"
         install-size="0"
         version="2.0.0"
         unpack="false"/>

   <plugin
         id="org.eclipse.ice.proteus"
         download-size="0"
         install-size="0"
         version="2.0.0"
         unpack="false"/>

   <plugin
         id="org.eclipse.ice.mesh"
         download-size="0"
         install-size="0"
         version="2.0.0"
         unpack="false"/>

   <plugin
         id="org.eclipse.ice.nek5000"
         download-size="0"
         install-size="0"
         version="2.0.0"
         unpack="false"/>

   <plugin
         id="com.google.gson"
         download-size="0"
         install-size="0"
         version="2.2.4.v201311231704"
         unpack="false"/>

   <plugin
         id="gov.lbnl.visit.swt"
         download-size="0"
         install-size="0"
         version="2.0.0"
         unpack="false"/>

   <plugin
         id="org.eclipse.ice.viz"
         download-size="0"
         install-size="0"
         version="2.0.0"
         unpack="false"/>

   <plugin
         id="javax.annotation"
         download-size="0"
         install-size="0"
         version="1.2.0.v201401042248"
         unpack="false"/>

   <plugin
         id="org.eclipse.ice.reactor.perspective"
         download-size="0"
         install-size="0"
         version="2.0.0"
         unpack="false"/>

   <plugin
         id="org.eclipse.ice.reactor.plant"
         download-size="0"
         install-size="0"
         version="2.0.0"
         unpack="false"/>

   <plugin
         id="org.eclipse.ice.client.widgets.moose"
         download-size="0"
         install-size="0"
         version="2.0.0"
         unpack="false"/>

   <plugin
         id="com.sun.jersey"
         download-size="0"
         install-size="0"
         version="1.17.0.v20130314-2020"
         unpack="false"/>

   <plugin
         id="org.eclipse.nebula.visualization.widgets"
         download-size="0"
         install-size="0"
         version="1.0.0.201409040043"
         unpack="false"/>

   <plugin
         id="org.eclipse.nebula.visualization.xygraph"
         download-size="0"
         install-size="0"
         version="1.0.0.201409040043"
         unpack="false"/>

   <plugin
         id="org.codehaus.jackson.core"
         download-size="0"
         install-size="0"
         version="1.6.0.v20101005-0925"
         unpack="false"/>

   <plugin
         id="org.codehaus.jackson.jaxrs"
         download-size="0"
         install-size="0"
         version="1.6.0.v20101005-1100"
         unpack="false"/>

   <plugin
         id="org.codehaus.jackson.mapper"
         download-size="0"
         install-size="0"
         version="1.6.0.v20101005-0925"
         unpack="false"/>

   <plugin
         id="javax.ws.rs"
         download-size="0"
         install-size="0"
         version="1.1.1.v20130318-1750"
         unpack="false"/>

   <plugin
         id="javax.ws.rs"
         download-size="0"
         install-size="0"
         version="1.1.1.v20130318-1750"
         unpack="false"/>

   <plugin
         id="org.eclipse.ice.xolotl"
         download-size="0"
         install-size="0"
         version="2.0.0"
         unpack="false"/>

   <plugin
         id="org.eclipse.ice.reflectivity"
         download-size="0"
         install-size="0"
         version="2.0.0"
         unpack="false"/>

   <plugin
         id="org.eclipse.ice.materials"
         download-size="0"
         install-size="0"
         version="2.0.0"
         unpack="false"/>

   <plugin
         id="org.eclipse.e4.core.commands"
         download-size="0"
         install-size="0"
         version="0.11.0.v20150422-0725"
         unpack="false"/>

   <plugin
         id="org.eclipse.e4.core.contexts"
         download-size="0"
         install-size="0"
         version="1.4.0.v20150421-2214"
         unpack="false"/>

   <plugin
         id="org.eclipse.e4.core.di"
         download-size="0"
         install-size="0"
         version="1.5.0.v20150421-2214"
         unpack="false"/>

   <plugin
         id="org.eclipse.e4.core.di.extensions"
         download-size="0"
         install-size="0"
         version="0.13.0.v20150421-2214"
         unpack="false"/>

   <plugin
         id="org.eclipse.e4.core.services"
         download-size="0"
         install-size="0"
         version="2.0.0.v20150403-1912"
         unpack="false"/>

   <plugin
         id="org.eclipse.e4.ui.bindings"
         download-size="0"
         install-size="0"
         version="0.11.0.v20150422-0725"
         unpack="false"/>

   <plugin
         id="org.eclipse.e4.ui.css.core"
         download-size="0"
         install-size="0"
         version="0.11.0.v20150511-1937"
         unpack="false"/>

   <plugin
         id="org.eclipse.e4.ui.css.swt"
         download-size="0"
         install-size="0"
         version="0.12.0.v20150511-1003"
         unpack="false"/>

   <plugin
         id="org.eclipse.e4.ui.css.swt.theme"
         download-size="0"
         install-size="0"
         version="0.10.0.v20150422-0725"
         unpack="false"/>

   <plugin
         id="org.eclipse.e4.ui.di"
         download-size="0"
         install-size="0"
         version="1.1.0.v20150422-0725"
         unpack="false"/>

   <plugin
         id="org.eclipse.e4.ui.model.workbench"
         download-size="0"
         install-size="0"
         version="1.1.100.v20150407-1430"
         unpack="false"/>

   <plugin
         id="org.eclipse.e4.ui.services"
         download-size="0"
         install-size="0"
         version="1.2.0.v20150422-0725"
         unpack="false"/>

   <plugin
         id="org.eclipse.e4.ui.widgets"
         download-size="0"
         install-size="0"
         version="1.1.0.v20150427-1751"
         unpack="false"/>

   <plugin
         id="org.eclipse.e4.ui.workbench"
         download-size="0"
         install-size="0"
         version="1.3.0.v20150531-1948"
         unpack="false"/>

   <plugin
         id="org.eclipse.e4.ui.workbench.addons.swt"
         download-size="0"
         install-size="0"
         version="1.2.0.v20150512-1414"
         unpack="false"/>

   <plugin
         id="org.eclipse.e4.ui.workbench.renderers.swt"
         download-size="0"
         install-size="0"
         version="0.13.0.v20150603-0857"
         unpack="false"/>

   <plugin
         id="org.eclipse.e4.ui.workbench.swt"
         download-size="0"
         install-size="0"
         version="0.13.0.v20150504-0621"
         unpack="false"/>

   <plugin
         id="org.eclipse.e4.ui.workbench3"
         download-size="0"
         install-size="0"
         version="0.13.0.v20150422-0725"
         unpack="false"/>

   <plugin
         id="org.eclipse.equinox.event"
         download-size="0"
         install-size="0"
         version="1.3.100.v20140115-1647"
         unpack="false"/>

   <plugin
         id="org.eclipse.ui.intro"
         download-size="0"
         install-size="0"
         version="3.4.300.v20141007-1449"
         unpack="false"/>

   <plugin
         id="org.eclipse.ice.materials.ui"
         download-size="0"
         install-size="0"
         version="2.0.0"
         unpack="false"/>

   <plugin
         id="org.eclipse.ice.sassena"
         download-size="0"
         install-size="0"
         version="2.0.0"
         unpack="false"/>

   <plugin
         id="org.eclipse.ice.dependencies"
         download-size="0"
         install-size="0"
         version="2.0.0"
         unpack="false"/>

   <plugin
         id="org.eclipse.ice.viz.service"
         download-size="0"
         install-size="0"
         version="2.0.0"
         unpack="false"/>

   <plugin
         id="org.eclipse.ice.viz.service.visit"
         download-size="0"
         install-size="0"
         version="2.0.0"
         unpack="false"/>

   <plugin
         id="org.eclipse.remote.core"
         download-size="0"
         install-size="0"
         version="2.0.0.201506061609"
         unpack="false"/>

   <plugin
         id="org.eclipse.remote.jsch.core"
         download-size="0"
         install-size="0"
         version="1.0.0.201506061609"
         unpack="false"/>

   <plugin
         id="org.eclipse.ptp"
         download-size="0"
         install-size="0"
         version="9.0.0.201506101404"
         unpack="false"/>

   <plugin
         id="org.eclipse.ptp.aix"
         download-size="0"
         install-size="0"
         version="9.0.0.201506101404"
         fragment="true"
         unpack="false"/>

   <plugin
         id="org.eclipse.ptp.cdt.compilers.core"
         download-size="0"
         install-size="0"
         version="6.0.0.201506101404"
         unpack="false"/>

   <plugin
         id="org.eclipse.ptp.core"
         download-size="0"
         install-size="0"
         version="8.0.0.201506101404"
         unpack="false"/>

   <plugin
         id="org.eclipse.ptp.debug.core"
         download-size="0"
         install-size="0"
         version="7.0.0.201506101404"
         unpack="false"/>

   <plugin
         id="org.eclipse.ptp.debug.sdm"
         download-size="0"
         install-size="0"
         version="9.0.0.201506101404"
         unpack="false"/>

   <plugin
         id="org.eclipse.ptp.debug.sdm.core"
         download-size="0"
         install-size="0"
         version="7.0.0.201506101404"
         unpack="false"/>

   <plugin
         id="org.eclipse.ptp.debug.sdm.ui"
         download-size="0"
         install-size="0"
         version="5.0.0.201506101404"
         unpack="false"/>

   <plugin
         id="org.eclipse.ptp.debug.ui"
         download-size="0"
         install-size="0"
         version="5.0.0.201506101404"
         unpack="false"/>

   <plugin
         id="org.eclipse.ptp.doc.user"
         download-size="0"
         install-size="0"
         version="7.0.0.201506101404"
         unpack="false"/>

   <plugin
         id="org.eclipse.ptp.ems.core"
         download-size="0"
         install-size="0"
         version="3.1.0.201506101404"
         unpack="false"/>

   <plugin
         id="org.eclipse.ptp.ems.ui"
         download-size="0"
         install-size="0"
         version="3.1.0.201506101404"
         unpack="false"/>

   <plugin
         id="org.eclipse.ptp.etfw"
         download-size="0"
         install-size="0"
         version="7.1.0.201506101404"
         unpack="false"/>

   <plugin
         id="org.eclipse.ptp.etfw.doc.user"
         download-size="0"
         install-size="0"
         version="1.0.0.201506101404"
         unpack="false"/>

   <plugin
         id="org.eclipse.ptp.etfw.feedback"
         download-size="0"
         install-size="0"
         version="6.0.0.201506101404"
         unpack="false"/>

   <plugin
         id="org.eclipse.ptp.etfw.feedback.perfsuite"
         download-size="0"
         install-size="0"
         version="1.0.0.201506101404"
         unpack="false"/>

   <plugin
         id="org.eclipse.ptp.etfw.feedback.perfsuite.doc.user"
         download-size="0"
         install-size="0"
         version="1.0.0.201506101404"
         unpack="false"/>

   <plugin
         id="org.eclipse.ptp.etfw.jaxb"
         download-size="0"
         install-size="0"
         version="1.0.0.201506101404"
         unpack="false"/>

   <plugin
         id="org.eclipse.ptp.etfw.launch"
         download-size="0"
         install-size="0"
         version="1.0.0.201506101404"
         unpack="false"/>

   <plugin
         id="org.eclipse.ptp.etfw.parallel"
         download-size="0"
         install-size="0"
         version="2.0.0.201506101404"
         unpack="false"/>

   <plugin
         id="org.eclipse.ptp.etfw.tau"
         download-size="0"
         install-size="0"
         version="1.0.1.201506101404"
         unpack="false"/>

   <plugin
         id="org.eclipse.ptp.etfw.tau.papiselect"
         download-size="0"
         install-size="0"
         version="4.0.0.201506101404"
         unpack="false"/>

   <plugin
         id="org.eclipse.ptp.etfw.tau.perfdmf"
         download-size="0"
         install-size="0"
         version="3.0.0.201506101404"
         unpack="false"/>

   <plugin
         id="org.eclipse.ptp.etfw.tau.selinst"
         download-size="0"
         install-size="0"
         version="1.0.0.201506101404"
         unpack="false"/>

   <plugin
         id="org.eclipse.ptp.etfw.tau.selinstfort"
         download-size="0"
         install-size="0"
         version="1.0.0.201506101404"
         unpack="false"/>

   <plugin
         id="org.eclipse.ptp.etfw.tau.ui"
         download-size="0"
         install-size="0"
         version="1.0.0.201506101404"
         unpack="false"/>

   <plugin
         id="org.eclipse.ptp.etfw.toolopts"
         download-size="0"
         install-size="0"
         version="5.0.0.201506101404"
         unpack="false"/>

   <plugin
         id="org.eclipse.ptp.gem"
         download-size="0"
         install-size="0"
         version="1.3.0.201506101404"
         unpack="false"/>

   <plugin
         id="org.eclipse.ptp.gem.help"
         download-size="0"
         install-size="0"
         version="1.3.0.201506101404"
         unpack="false"/>

   <plugin
         id="org.eclipse.ptp.launch"
         download-size="0"
         install-size="0"
         version="7.0.0.201506101404"
         unpack="false"/>

   <plugin
         id="org.eclipse.ptp.linux"
         download-size="0"
         install-size="0"
         version="9.0.0.201506101404"
         fragment="true"
         unpack="false"/>

   <plugin
         id="org.eclipse.ptp.macosx"
         download-size="0"
         install-size="0"
         version="9.0.0.201506101404"
         fragment="true"
         unpack="false"/>

   <plugin
         id="org.eclipse.ptp.pldt.common"
         download-size="0"
         install-size="0"
         version="6.0.0.201506101404"
         unpack="false"/>

   <plugin
         id="org.eclipse.ptp.pldt.doc.user"
         download-size="0"
         install-size="0"
         version="6.0.0.201506101404"
         unpack="false"/>

   <plugin
         id="org.eclipse.ptp.pldt.mpi.analysis"
         download-size="0"
         install-size="0"
         version="6.0.0.201506101404"
         unpack="false"/>

   <plugin
         id="org.eclipse.ptp.pldt.mpi.analysis.cdt"
         download-size="0"
         install-size="0"
         version="6.0.0.201506101404"
         unpack="false"/>

   <plugin
         id="org.eclipse.ptp.pldt.mpi.core"
         download-size="0"
         install-size="0"
         version="6.0.0.201506101404"
         unpack="false"/>

   <plugin
         id="org.eclipse.ptp.pldt.mpi.fortran"
         download-size="0"
         install-size="0"
         version="5.0.0.201506101404"
         unpack="false"/>

   <plugin
         id="org.eclipse.ptp.pldt.openacc"
         download-size="0"
         install-size="0"
         version="6.0.0.201506101404"
         unpack="false"/>

   <plugin
         id="org.eclipse.ptp.pldt.openacc.fortran"
         download-size="0"
         install-size="0"
         version="6.0.0.201506101404"
         unpack="false"/>

   <plugin
         id="org.eclipse.ptp.pldt.openmp.analysis"
         download-size="0"
         install-size="0"
         version="6.0.0.201506101404"
         unpack="false"/>

   <plugin
         id="org.eclipse.ptp.pldt.openmp.core"
         download-size="0"
         install-size="0"
         version="6.0.0.201506101404"
         unpack="false"/>

   <plugin
         id="org.eclipse.ptp.pldt.openmp.fortran"
         download-size="0"
         install-size="0"
         version="5.0.0.201506101404"
         unpack="false"/>

   <plugin
         id="org.eclipse.ptp.pldt.openmp.ui.pv"
         download-size="0"
         install-size="0"
         version="6.0.0.201506101404"
         unpack="false"/>

   <plugin
         id="org.eclipse.ptp.pldt.openshmem"
         download-size="0"
         install-size="0"
         version="6.0.0.201506101404"
         unpack="false"/>

   <plugin
         id="org.eclipse.ptp.pldt.upc"
         download-size="0"
         install-size="0"
         version="6.0.0.201506101404"
         unpack="false"/>

   <plugin
         id="org.eclipse.ptp.pldt.wizards"
         download-size="0"
         install-size="0"
         version="6.0.0.201506101404"
         unpack="false"/>

   <plugin
         id="org.eclipse.ptp.proxy"
         download-size="0"
         install-size="0"
         version="9.0.0.201506101404"
         unpack="false"/>

   <plugin
         id="org.eclipse.ptp.proxy.protocol"
         download-size="0"
         install-size="0"
         version="6.0.0.201506101404"
         unpack="false"/>

   <plugin
         id="org.eclipse.ptp.rdt.sync.cdt.core"
         download-size="0"
         install-size="0"
         version="1.0.0.201506101404"
         unpack="false"/>

   <plugin
         id="org.eclipse.ptp.rdt.sync.cdt.ui"
         download-size="0"
         install-size="0"
         version="1.0.0.201506101404"
         unpack="false"/>

   <plugin
         id="org.eclipse.ptp.rdt.sync.core"
         download-size="0"
         install-size="0"
         version="5.0.0.201506101404"
         unpack="false"/>

   <plugin
         id="org.eclipse.ptp.rdt.sync.fortran.ui"
         download-size="0"
         install-size="0"
         version="1.0.0.201506101404"
         unpack="false"/>

   <plugin
         id="org.eclipse.ptp.rdt.sync.git.core"
         download-size="0"
         install-size="0"
         version="2.0.0.201506101404"
         unpack="false"/>

   <plugin
         id="org.eclipse.ptp.rdt.sync.git.ui"
         download-size="0"
         install-size="0"
         version="1.0.0.201506101404"
         unpack="false"/>

   <plugin
         id="org.eclipse.ptp.rdt.sync.ui"
         download-size="0"
         install-size="0"
         version="2.0.0.201506101404"
         unpack="false"/>

   <plugin
         id="org.eclipse.ptp.remote.server.core"
         download-size="0"
         install-size="0"
         version="3.0.0.201506101404"
         unpack="false"/>

   <plugin
         id="org.eclipse.ptp.remote.terminal"
         download-size="0"
         install-size="0"
         version="2.0.0.201506101404"
         unpack="false"/>

   <plugin
         id="org.eclipse.ptp.rm.ibm.ll.doc.user"
         download-size="0"
         install-size="0"
         version="4.0.0.201506101404"
         unpack="false"/>

   <plugin
         id="org.eclipse.ptp.rm.ibm.ll.ui"
         download-size="0"
         install-size="0"
         version="1.0.0.201506101404"
         unpack="false"/>

   <plugin
         id="org.eclipse.ptp.rm.ibm.pe.doc.user"
         download-size="0"
         install-size="0"
         version="5.0.0.201506101404"
         unpack="false"/>

   <plugin
         id="org.eclipse.ptp.rm.ibm.pe.ui"
         download-size="0"
         install-size="0"
         version="1.0.0.201506101404"
         unpack="false"/>

   <plugin
         id="org.eclipse.ptp.rm.ibm.platform.lsf.doc.user"
         download-size="0"
         install-size="0"
         version="1.0.0.201506101404"
         unpack="false"/>

   <plugin
         id="org.eclipse.ptp.rm.ibm.platform.lsf.ui"
         download-size="0"
         install-size="0"
         version="1.0.0.201506101404"
         unpack="false"/>

   <plugin
         id="org.eclipse.ptp.rm.jaxb.configs"
         download-size="0"
         install-size="0"
         version="1.0.0.201506101404"
         unpack="false"/>

   <plugin
         id="org.eclipse.ptp.rm.jaxb.contrib"
         download-size="0"
         install-size="0"
         version="1.0.0.201506101404"
         unpack="false"/>

   <plugin
         id="org.eclipse.ptp.rm.jaxb.control.core"
         download-size="0"
         install-size="0"
         version="2.1.0.201506101404"
         unpack="false"/>

   <plugin
         id="org.eclipse.ptp.rm.jaxb.control.ui"
         download-size="0"
         install-size="0"
         version="2.0.0.201506101404"
         unpack="false"/>

   <plugin
         id="org.eclipse.ptp.rm.jaxb.core"
         download-size="0"
         install-size="0"
         version="1.2.0.201506101404"
         unpack="false"/>

   <plugin
         id="org.eclipse.ptp.rm.jaxb.doc.user"
         download-size="0"
         install-size="0"
         version="1.0.0.201506101404"
         unpack="false"/>

   <plugin
         id="org.eclipse.ptp.rm.jaxb.ui"
         download-size="0"
         install-size="0"
         version="1.0.0.201506101404"
         unpack="false"/>

   <plugin
         id="org.eclipse.ptp.rm.lml.core"
         download-size="0"
         install-size="0"
         version="2.0.0.201506101404"
         unpack="false"/>

   <plugin
         id="org.eclipse.ptp.rm.lml.da"
         download-size="0"
         install-size="0"
         version="1.0.0.201506101404"
         unpack="false"/>

   <plugin
         id="org.eclipse.ptp.rm.lml.da.server"
         download-size="0"
         install-size="0"
         version="2.0.0.201506101404"
         unpack="false"/>

   <plugin
         id="org.eclipse.ptp.rm.lml.monitor.core"
         download-size="0"
         install-size="0"
         version="2.0.0.201506101404"
         unpack="false"/>

   <plugin
         id="org.eclipse.ptp.rm.lml.monitor.ui"
         download-size="0"
         install-size="0"
         version="2.1.0.201506101404"
         unpack="false"/>

   <plugin
         id="org.eclipse.ptp.rm.lml.ui"
         download-size="0"
         install-size="0"
         version="2.0.0.201506101404"
         unpack="false"/>

   <plugin
         id="org.eclipse.ptp.rm.slurm.help"
         download-size="0"
         install-size="0"
         version="1.0.0.201506101404"
         unpack="false"/>

   <plugin
         id="org.eclipse.ptp.ui"
         download-size="0"
         install-size="0"
         version="7.0.0.201506101404"
         unpack="false"/>

   <plugin
         id="org.eclipse.ptp.utils"
         download-size="0"
         install-size="0"
         version="9.0.0.201506101404"
         unpack="false"/>

   <plugin
         id="org.eclipse.ice.vibe"
         download-size="0"
         install-size="0"
         version="2.0.0"
         unpack="false"/>

   <plugin
         id="org.eclipse.ice.caebat.batml"
         download-size="0"
         install-size="0"
         version="2.0.0"
         unpack="false"/>

   <plugin
         id="org.eclipse.equinox.http.jetty"
         download-size="0"
         install-size="0"
         version="3.1.0.v20150323-1312"
         unpack="false"/>

   <plugin
         id="org.eclipse.egit"
         download-size="0"
         install-size="0"
         version="4.0.0.201506090130-r"
         unpack="false"/>

   <plugin
         id="org.eclipse.egit.core"
         download-size="0"
         install-size="0"
         version="4.0.0.201506090130-r"
         unpack="false"/>

   <plugin
         id="org.eclipse.egit.github.core"
         download-size="0"
         install-size="0"
         version="4.0.0.201506090130-r"
         unpack="false"/>

   <plugin
         id="org.eclipse.egit.ui"
         download-size="0"
         install-size="0"
         version="4.0.0.201506090130-r"
         unpack="false"/>

   <plugin
         id="org.eclipse.jgit"
         download-size="0"
         install-size="0"
         version="4.0.0.201506090130-r"
         unpack="false"/>

   <plugin
         id="org.eclipse.swtbot.ant.junit"
         download-size="0"
         install-size="0"
         version="2.3.0.201506081302"
         fragment="true"
         unpack="false"/>

   <plugin
         id="org.eclipse.swtbot.eclipse.core"
         download-size="0"
         install-size="0"
         version="2.3.0.201506081302"
         unpack="false"/>

   <plugin
         id="org.eclipse.swtbot.eclipse.finder"
         download-size="0"
         install-size="0"
         version="2.3.0.201506081302"
         unpack="false"/>

   <plugin
         id="org.eclipse.swtbot.eclipse.gef.finder"
         download-size="0"
         install-size="0"
         version="2.3.0.201506081302"
         unpack="false"/>

   <plugin
         id="org.eclipse.swtbot.eclipse.junit.headless"
         download-size="0"
         install-size="0"
         version="2.3.0.201506081302"
         unpack="false"/>

   <plugin
         id="org.eclipse.swtbot.eclipse.spy"
         download-size="0"
         install-size="0"
         version="2.3.0.201506081302"
         unpack="false"/>

   <plugin
         id="org.eclipse.swtbot.eclipse.ui"
         download-size="0"
         install-size="0"
         version="2.3.0.201506081302"
         unpack="false"/>

   <plugin
         id="org.eclipse.swtbot.forms.finder"
         download-size="0"
         install-size="0"
         version="2.3.0.201506081302"
         unpack="false"/>

   <plugin
         id="org.eclipse.swtbot.generator"
         download-size="0"
         install-size="0"
         version="2.3.0.201506081302"
         unpack="false"/>

   <plugin
         id="org.eclipse.swtbot.generator.jdt"
         download-size="0"
         install-size="0"
         version="2.3.0.201506081302"
         unpack="false"/>

   <plugin
         id="org.eclipse.swtbot.generator.ui"
         download-size="0"
         install-size="0"
         version="2.3.0.201506081302"
         unpack="false"/>

   <plugin
         id="org.eclipse.swtbot.go"
         download-size="0"
         install-size="0"
         version="2.3.0.201506081302"
         unpack="false"/>

   <plugin
         id="org.eclipse.swtbot.junit4_x"
         download-size="0"
         install-size="0"
         version="2.3.0.201506081302"
         unpack="false"/>

   <plugin
         id="org.eclipse.swtbot.swt.finder"
         download-size="0"
         install-size="0"
         version="2.3.0.201506081302"
         unpack="false"/>

   <plugin
         id="org.eclipse.m2e.archetype.common"
         download-size="0"
         install-size="0"
         version="1.6.0.20150526-2031"
         unpack="false"/>

   <plugin
         id="org.eclipse.m2e.core"
         download-size="0"
         install-size="0"
         version="1.6.0.20150526-2032"
         unpack="false"/>

   <plugin
         id="org.eclipse.m2e.core.ui"
         download-size="0"
         install-size="0"
         version="1.6.0.20150526-2032"
         unpack="false"/>

   <plugin
         id="org.eclipse.m2e.discovery"
         download-size="0"
         install-size="0"
         version="1.6.0.20150526-2032"
         unpack="false"/>

   <plugin
         id="org.eclipse.m2e.editor"
         download-size="0"
         install-size="0"
         version="1.6.0.20150526-2032"
         unpack="false"/>

   <plugin
         id="org.eclipse.m2e.editor.xml"
         download-size="0"
         install-size="0"
         version="1.6.0.20150526-2032"
         unpack="false"/>

   <plugin
         id="org.eclipse.m2e.jdt"
         download-size="0"
         install-size="0"
         version="1.6.0.20150526-2032"
         unpack="false"/>

   <plugin
         id="org.eclipse.m2e.launching"
         download-size="0"
         install-size="0"
         version="1.6.0.20150526-2032"
         unpack="false"/>

   <plugin
         id="org.eclipse.m2e.lifecyclemapping.defaults"
         download-size="0"
         install-size="0"
         version="1.6.0.20150526-2032"
         unpack="false"/>

   <plugin
         id="org.eclipse.m2e.maven.indexer"
         download-size="0"
         install-size="0"
         version="1.6.0.20150526-2031"
         unpack="false"/>

   <plugin
         id="org.eclipse.m2e.maven.runtime"
         download-size="0"
         install-size="0"
         version="1.6.0.20150526-2031"
         unpack="false"/>

   <plugin
         id="org.eclipse.m2e.model.edit"
         download-size="0"
         install-size="0"
         version="1.6.0.20150526-2032"
         unpack="false"/>

   <plugin
         id="org.eclipse.m2e.refactoring"
         download-size="0"
         install-size="0"
         version="1.6.0.20150526-2032"
         unpack="false"/>

   <plugin
         id="org.eclipse.m2e.scm"
         download-size="0"
         install-size="0"
         version="1.6.0.20150526-2032"
         unpack="false"/>

   <plugin
         id="org.eclipse.nebula.widgets.nattable.core"
         download-size="0"
         install-size="0"
         version="1.3.0.201503261201"
         unpack="false"/>

   <plugin
         id="org.eclipse.nebula.widgets.nattable.extension.glazedlists"
         download-size="0"
         install-size="0"
         version="1.3.0.201503261201"
         unpack="false"/>

   <plugin
         id="org.eclipse.nebula.widgets.nattable.extension.poi"
         download-size="0"
         install-size="0"
         version="1.3.0.201503261201"
         unpack="false"/>

   <plugin
         id="org.eclipse.equinox.bidi"
         download-size="0"
         install-size="0"
         version="0.10.0.v20130327-1442"
         unpack="false"/>

   <plugin
         id="org.eclipse.equinox.console"
         download-size="0"
         install-size="0"
         version="1.1.100.v20141023-1406"
         unpack="false"/>

   <plugin
         id="org.eclipse.equinox.frameworkadmin"
         download-size="0"
         install-size="0"
         version="2.0.200.v20150423-1455"
         unpack="false"/>

   <plugin
         id="org.eclipse.equinox.frameworkadmin.equinox"
         download-size="0"
         install-size="0"
         version="1.0.600.v20150522-2234"
         unpack="false"/>

   <plugin
         id="org.eclipse.equinox.http.registry"
         download-size="0"
         install-size="0"
         version="1.1.300.v20130402-1529"
         unpack="false"/>

   <plugin
         id="org.eclipse.equinox.http.servlet"
         download-size="0"
         install-size="0"
         version="1.2.0.v20150519-1816"
         unpack="false"/>

   <plugin
         id="org.eclipse.equinox.launcher"
         download-size="0"
         install-size="0"
         version="1.3.100.v20150511-1540"
         unpack="false"/>

   <plugin
         id="org.eclipse.equinox.p2.artifact.repository"
         download-size="0"
         install-size="0"
         version="1.1.400.v20150513-2116"
         unpack="false"/>

   <plugin
         id="org.eclipse.equinox.p2.director"
         download-size="0"
         install-size="0"
         version="2.3.200.v20150423-1455"
         unpack="false"/>

   <plugin
         id="org.eclipse.equinox.p2.director.app"
         download-size="0"
         install-size="0"
         version="1.0.400.v20150423-1455"
         unpack="false"/>

   <plugin
         id="org.eclipse.equinox.p2.directorywatcher"
         download-size="0"
         install-size="0"
         version="1.1.100.v20150423-1455"
         unpack="false"/>

   <plugin
         id="org.eclipse.equinox.p2.discovery"
         download-size="0"
         install-size="0"
         version="1.0.300.v20131210-1027"
         unpack="false"/>

   <plugin
         id="org.eclipse.equinox.p2.discovery.compatibility"
         download-size="0"
         install-size="0"
         version="1.0.200.v20131211-1531"
         unpack="false"/>

   <plugin
         id="org.eclipse.equinox.p2.extensionlocation"
         download-size="0"
         install-size="0"
         version="1.2.200.v20150423-1455"
         unpack="false"/>

   <plugin
         id="org.eclipse.equinox.p2.garbagecollector"
         download-size="0"
         install-size="0"
         version="1.0.200.v20131115-1210"
         unpack="false"/>

   <plugin
         id="org.eclipse.equinox.p2.jarprocessor"
         download-size="0"
         install-size="0"
         version="1.0.400.v20150430-1836"
         unpack="false"/>

   <plugin
         id="org.eclipse.equinox.p2.operations"
         download-size="0"
         install-size="0"
         version="2.4.100.v20150423-1455"
         unpack="false"/>

   <plugin
         id="org.eclipse.equinox.p2.publisher"
         download-size="0"
         install-size="0"
         version="1.4.0.v20141117-0929"
         unpack="false"/>

   <plugin
         id="org.eclipse.equinox.p2.publisher.eclipse"
         download-size="0"
         install-size="0"
         version="1.2.0.v20150601-1708"
         unpack="false"/>

   <plugin
         id="org.eclipse.equinox.p2.repository.tools"
         download-size="0"
         install-size="0"
         version="2.1.100.v20150423-1455"
         unpack="false"/>

   <plugin
         id="org.eclipse.equinox.p2.touchpoint.eclipse"
         download-size="0"
         install-size="0"
         version="2.1.300.v20150423-1455"
         unpack="false"/>

   <plugin
         id="org.eclipse.equinox.p2.transport.ecf"
         download-size="0"
         install-size="0"
         version="1.1.100.v20150521-1342"
         unpack="false"/>

   <plugin
         id="org.eclipse.equinox.p2.ui.discovery"
         download-size="0"
         install-size="0"
         version="1.0.100.v20131210-1027"
         unpack="false"/>

   <plugin
         id="org.eclipse.equinox.security.ui"
         download-size="0"
         install-size="0"
         version="1.1.200.v20130626-2037"
         unpack="false"/>

   <plugin
         id="org.eclipse.equinox.servletbridge"
         download-size="0"
         install-size="0"
         version="1.3.0.v20140430-1556"
         unpack="false"/>

   <plugin
         id="org.eclipse.equinox.simpleconfigurator.manipulator"
         download-size="0"
         install-size="0"
         version="2.0.100.v20150423-1455"
         unpack="false"/>

   <plugin
         id="ca.odell.glazedlists"
         download-size="0"
         install-size="0"
         version="1.9.0.v201303080712"
         unpack="false"/>

   <plugin
         id="org.apache.commons.math"
         download-size="0"
         install-size="0"
         version="2.1.0.v201105210652"
         unpack="false"/>

   <plugin
         id="org.hamcrest.library"
         download-size="0"
         install-size="0"
         version="1.3.0.v201305281000"
         unpack="false"/>

   <plugin
         id="org.apache.log4j"
         download-size="0"
         install-size="0"
         version="1.2.15.v201012070815"
         unpack="false"/>

   <plugin
         id="org.apache.poi"
         download-size="0"
         install-size="0"
         version="3.9.0.v201405241750"
         unpack="false"/>

   <plugin
         id="org.eclipse.remote.console"
         download-size="0"
         install-size="0"
         version="0.0.0"
         unpack="false"/>

   <plugin
         id="org.eclipse.remote.jsch.ui"
         download-size="0"
         install-size="0"
         version="0.0.0"
         unpack="false"/>

   <plugin
         id="org.eclipse.remote.ui"
         download-size="0"
         install-size="0"
         version="0.0.0"
         unpack="false"/>

   <plugin
         id="org.apache.commons.io"
         download-size="0"
         install-size="0"
         version="0.0.0"
         unpack="false"/>

   <plugin
         id="org.apache.commons.beanutils"
         download-size="0"
         install-size="0"
         version="0.0.0"
         unpack="false"/>

   <plugin
         id="org.slf4j.api"
         download-size="0"
         install-size="0"
         version="0.0.0"
         unpack="false"/>

   <plugin
         id="org.slf4j.impl.log4j12"
         download-size="0"
         install-size="0"
         version="0.0.0"
         fragment="true"
         unpack="false"/>

   <plugin
         id="org.eclipse.ice.viz.service.geometry"
         download-size="0"
         install-size="0"
         version="2.0.0"
         unpack="false"/>

</feature>
>>>>>>> 27a6ca0d
<|MERGE_RESOLUTION|>--- conflicted
+++ resolved
@@ -82,7 +82,6 @@
 
 Content may contain encryption software. The country in which you are currently may have restrictions on the import, possession, and use, and/or re-export to another country, of encryption software. BEFORE using any encryption software, please check the country&apos;s laws, regulations and policies concerning the import, possession, or use, and re-export of encryption software, to see if this is permitted.
 
-<<<<<<< HEAD
 Java and all Java-based trademarks are trademarks of Oracle Corporation in the United States, or countries, or both.
    </license>
 
@@ -2433,2357 +2432,11 @@
          version="0.0.0"
          unpack="false"/>
 
-</feature>
-=======
-Java and all Java-based trademarks are trademarks of Oracle Corporation in the United States, or countries, or both.
-   </license>
-
-   <plugin
-         id="org.eclipse.core.expressions"
-         download-size="0"
-         install-size="0"
-         version="3.5.0.v20150421-2214"
-         unpack="false"/>
-
-   <plugin
-         id="org.eclipse.core.commands"
-         download-size="0"
-         install-size="0"
-         version="3.7.0.v20150422-0725"
-         unpack="false"/>
-
-   <plugin
-         id="org.eclipse.equinox.app"
-         download-size="0"
-         install-size="0"
-         version="1.3.300.v20150423-1356"
-         unpack="false"/>
-
-   <plugin
-         id="org.eclipse.core.runtime.compatibility.registry"
-         download-size="0"
-         install-size="0"
-         version="3.6.0.v20150318-1505"
-         fragment="true"/>
-
-   <plugin
-         id="org.eclipse.ant.core"
-         download-size="0"
-         install-size="0"
-         version="3.4.0.v20150428-1928"
-         unpack="false"/>
-
-   <plugin
-         id="org.eclipse.core.resources"
-         download-size="0"
-         install-size="0"
-         version="3.10.0.v20150423-0755"
-         unpack="false"/>
-
-   <plugin
-         id="org.eclipse.equinox.p2.engine"
-         download-size="0"
-         install-size="0"
-         version="2.4.0.v20150511-1532"
-         unpack="false"/>
-
-   <plugin
-         id="org.eclipse.help"
-         download-size="0"
-         install-size="0"
-         version="3.6.0.v20130326-1254"
-         unpack="false"/>
-
-   <plugin
-         id="org.eclipse.core.contenttype"
-         download-size="0"
-         install-size="0"
-         version="3.5.0.v20150421-2214"
-         unpack="false"/>
-
-   <plugin
-         id="javax.servlet"
-         download-size="0"
-         install-size="0"
-         version="3.1.0.v201410161800"
-         unpack="false"/>
-
-   <plugin
-         id="org.eclipse.ui"
-         download-size="0"
-         install-size="0"
-         version="3.107.0.v20150507-1945"
-         unpack="false"/>
-
-   <plugin
-         id="org.eclipse.ice.core"
-         download-size="0"
-         install-size="0"
-         version="2.0.0"
-         unpack="false"/>
-
-   <plugin
-         id="org.eclipse.ecf.ssl"
-         download-size="0"
-         install-size="0"
-         version="1.1.0.v20150512-1727"
-         fragment="true"
-         unpack="false"/>
-
-   <plugin
-         id="org.eclipse.core.net.linux.x86_64"
-         os="linux"
-         ws="gtk"
-         arch="x86_64"
-         download-size="0"
-         install-size="0"
-         version="1.1.100.v20140124-2013"
-         fragment="true"
-         unpack="false"/>
-
-   <plugin
-         id="org.eclipse.equinox.concurrent"
-         download-size="0"
-         install-size="0"
-         version="1.1.0.v20130327-1442"
-         unpack="false"/>
-
-   <plugin
-         id="org.eclipse.osgi"
-         download-size="0"
-         install-size="0"
-         version="3.10.100.v20150529-1857"
-         unpack="false"/>
-
-   <plugin
-         id="org.eclipse.equinox.security"
-         download-size="0"
-         install-size="0"
-         version="1.2.100.v20150423-1356"
-         unpack="false"/>
-
-   <plugin
-         id="org.eclipse.text"
-         download-size="0"
-         install-size="0"
-         version="3.5.400.v20150505-1044"
-         unpack="false"/>
-
-   <plugin
-         id="org.eclipse.core.databinding.observable"
-         download-size="0"
-         install-size="0"
-         version="1.5.0.v20150422-0725"
-         unpack="false"/>
-
-   <plugin
-         id="org.eclipse.swt.gtk.linux.x86_64"
-         os="linux"
-         ws="gtk"
-         arch="x86_64"
-         download-size="0"
-         install-size="0"
-         version="3.104.0.v20150528-0211"
-         fragment="true"
-         unpack="false"/>
-
-   <plugin
-         id="org.eclipse.core.databinding.property"
-         download-size="0"
-         install-size="0"
-         version="1.5.0.v20150422-0725"
-         unpack="false"/>
-
-   <plugin
-         id="org.eclipse.ui.workbench"
-         download-size="0"
-         install-size="0"
-         version="3.107.0.v20150510-1732"
-         unpack="false"/>
-
-   <plugin
-         id="org.eclipse.ecf.provider.filetransfer.ssl"
-         download-size="0"
-         install-size="0"
-         version="1.0.0.v20150512-1727"
-         fragment="true"
-         unpack="false"/>
-
-   <plugin
-         id="org.eclipse.core.variables"
-         download-size="0"
-         install-size="0"
-         version="3.2.800.v20130819-1716"
-         unpack="false"/>
-
-   <plugin
-         id="org.eclipse.ui.views"
-         download-size="0"
-         install-size="0"
-         version="3.8.0.v20150422-0725"
-         unpack="false"/>
-
-   <plugin
-         id="org.eclipse.equinox.p2.core"
-         download-size="0"
-         install-size="0"
-         version="2.4.0.v20150527-1706"
-         unpack="false"/>
-
-   <plugin
-         id="org.eclipse.ecf.filetransfer"
-         download-size="0"
-         install-size="0"
-         version="5.0.0.v20150512-1727"
-         unpack="false"/>
-
-   <plugin
-         id="org.eclipse.core.filesystem.linux.x86_64"
-         os="linux"
-         ws="gtk"
-         arch="x86_64"
-         download-size="0"
-         install-size="0"
-         version="1.2.200.v20140124-1940"
-         fragment="true"
-         unpack="false"/>
-
-   <plugin
-         id="org.eclipse.ecf.identity"
-         download-size="0"
-         install-size="0"
-         version="3.5.0.v20150512-1727"
-         unpack="false"/>
-
-   <plugin
-         id="org.eclipse.swt"
-         download-size="0"
-         install-size="0"
-         version="3.104.0.v20150528-0211"
-         unpack="false"/>
-
-   <plugin
-         id="org.eclipse.equinox.ds"
-         download-size="0"
-         install-size="0"
-         version="1.4.300.v20150423-1356"
-         unpack="false"/>
-
-   <plugin
-         id="org.eclipse.core.databinding"
-         download-size="0"
-         install-size="0"
-         version="1.5.0.v20150422-0725"
-         unpack="false"/>
-
-   <plugin
-         id="org.eclipse.core.runtime"
-         download-size="0"
-         install-size="0"
-         version="3.11.0.v20150405-1723"
-         unpack="false"/>
-
-   <plugin
-         id="org.eclipse.ice.item"
-         download-size="0"
-         install-size="0"
-         version="2.0.0"
-         unpack="false"/>
-
-   <plugin
-         id="org.eclipse.ecf.provider.filetransfer"
-         download-size="0"
-         install-size="0"
-         version="3.2.200.v20150512-1727"
-         unpack="false"/>
-
-   <plugin
-         id="org.eclipse.equinox.p2.metadata.repository"
-         download-size="0"
-         install-size="0"
-         version="1.2.200.v20150428-1613"
-         unpack="false"/>
-
-   <plugin
-         id="org.eclipse.equinox.p2.repository"
-         download-size="0"
-         install-size="0"
-         version="2.3.100.v20150428-1613"
-         unpack="false"/>
-
-   <plugin
-         id="org.eclipse.core.filesystem"
-         download-size="0"
-         install-size="0"
-         version="1.5.0.v20150421-0713"
-         unpack="false"/>
-
-   <plugin
-         id="org.eclipse.ecf"
-         download-size="0"
-         install-size="0"
-         version="3.4.0.v20150512-1727"
-         unpack="false"/>
-
-   <plugin
-         id="org.eclipse.equinox.preferences"
-         download-size="0"
-         install-size="0"
-         version="3.5.300.v20150408-1437"
-         unpack="false"/>
-
-   <plugin
-         id="org.eclipse.osgi.services"
-         download-size="0"
-         install-size="0"
-         version="3.5.0.v20150519-2006"
-         unpack="false"/>
-
-   <plugin
-         id="org.eclipse.equinox.util"
-         download-size="0"
-         install-size="0"
-         version="1.0.500.v20130404-1337"
-         unpack="false"/>
-
-   <plugin
-         id="org.eclipse.equinox.registry"
-         download-size="0"
-         install-size="0"
-         version="3.6.0.v20150318-1503"
-         unpack="false"/>
-
-   <plugin
-         id="org.eclipse.equinox.transforms.hook"
-         download-size="0"
-         install-size="0"
-         version="1.1.0.v20131021-1933"
-         fragment="true"
-         unpack="false"/>
-
-   <plugin
-         id="org.eclipse.equinox.common"
-         download-size="0"
-         install-size="0"
-         version="3.7.0.v20150402-1709"
-         unpack="false"/>
-
-   <plugin
-         id="org.eclipse.equinox.p2.metadata"
-         download-size="0"
-         install-size="0"
-         version="2.3.0.v20150511-1532"
-         unpack="false"/>
-
-   <plugin
-         id="org.eclipse.ice.datastructures"
-         download-size="0"
-         install-size="0"
-         version="2.0.0"
-         unpack="false"/>
-
-   <plugin
-         id="org.eclipse.jface.text"
-         download-size="0"
-         install-size="0"
-         version="3.10.0.v20150603-1752"
-         unpack="false"/>
-
-   <plugin
-         id="org.eclipse.core.jobs"
-         download-size="0"
-         install-size="0"
-         version="3.7.0.v20150330-2103"
-         unpack="false"/>
-
-   <plugin
-         id="org.eclipse.core.net"
-         download-size="0"
-         install-size="0"
-         version="1.2.300.v20141118-1725"
-         unpack="false"/>
-
-   <plugin
-         id="org.hamcrest.core"
-         download-size="0"
-         install-size="0"
-         version="1.3.0.v201303031735"
-         unpack="false"/>
-
-   <plugin
-         id="org.eclipse.ui.forms"
-         download-size="0"
-         install-size="0"
-         version="3.6.200.v20150506-2029"
-         unpack="false"/>
-
-   <plugin
-         id="org.eclipse.equinox.weaving.hook"
-         download-size="0"
-         install-size="0"
-         version="1.1.100.v20140821-1915"
-         fragment="true"
-         unpack="false"/>
-
-   <plugin
-         id="org.eclipse.jface"
-         download-size="0"
-         install-size="0"
-         version="3.11.0.v20150602-1400"
-         unpack="false"/>
-
-   <plugin
-         id="org.eclipse.jface.databinding"
-         download-size="0"
-         install-size="0"
-         version="1.7.0.v20150406-2148"
-         unpack="false"/>
-
-   <plugin
-         id="org.eclipse.core.filesystem.linux.x86"
-         os="linux"
-         ws="gtk"
-         arch="x86"
+   <plugin
+         id="org.eclipse.ice.viz.service.geometry"
          download-size="0"
          install-size="0"
          version="0.0.0"
-         fragment="true"
-         unpack="false"/>
-
-   <plugin
-         id="org.eclipse.core.filesystem.macosx"
-         os="macosx"
-         ws="cocoa"
-         download-size="0"
-         install-size="0"
-         version="0.0.0"
-         fragment="true"
-         unpack="false"/>
-
-   <plugin
-         id="org.eclipse.core.filesystem.win32.x86"
-         os="win32"
-         ws="win32"
-         arch="x86"
-         download-size="0"
-         install-size="0"
-         version="0.0.0"
-         fragment="true"
-         unpack="false"/>
-
-   <plugin
-         id="org.eclipse.core.filesystem.win32.x86_64"
-         os="win32"
-         ws="win32"
-         arch="x86_64"
-         download-size="0"
-         install-size="0"
-         version="0.0.0"
-         fragment="true"
-         unpack="false"/>
-
-   <plugin
-         id="org.eclipse.swt.cocoa.macosx.x86_64"
-         os="macosx"
-         ws="cocoa"
-         arch="x86_64"
-         download-size="0"
-         install-size="0"
-         version="0.0.0"
-         fragment="true"
-         unpack="false"/>
-
-   <plugin
-         id="org.eclipse.swt.gtk.linux.x86"
-         os="linux"
-         ws="gtk"
-         arch="x86"
-         download-size="0"
-         install-size="0"
-         version="0.0.0"
-         fragment="true"
-         unpack="false"/>
-
-   <plugin
-         id="org.eclipse.swt.win32.win32.x86"
-         os="win32"
-         ws="win32"
-         arch="x86"
-         download-size="0"
-         install-size="0"
-         version="0.0.0"
-         fragment="true"
-         unpack="false"/>
-
-   <plugin
-         id="org.eclipse.swt.win32.win32.x86_64"
-         os="win32"
-         ws="win32"
-         arch="x86_64"
-         download-size="0"
-         install-size="0"
-         version="0.0.0"
-         fragment="true"
-         unpack="false"/>
-
-   <plugin
-         id="org.eclipse.core.net.linux.x86"
-         os="linux"
-         ws="gtk"
-         arch="x86"
-         download-size="0"
-         install-size="0"
-         version="0.0.0"
-         fragment="true"
-         unpack="false"/>
-
-   <plugin
-         id="org.eclipse.core.net.win32.x86"
-         os="win32"
-         ws="win32"
-         arch="x86"
-         download-size="0"
-         install-size="0"
-         version="0.0.0"
-         fragment="true"
-         unpack="false"/>
-
-   <plugin
-         id="org.eclipse.core.net.win32.x86_64"
-         os="win32"
-         ws="win32"
-         arch="x86_64"
-         download-size="0"
-         install-size="0"
-         version="0.0.0"
-         fragment="true"
-         unpack="false"/>
-
-   <plugin
-         id="org.eclipse.core.resources.win32.x86"
-         os="win32"
-         arch="x86"
-         download-size="0"
-         install-size="0"
-         version="0.0.0"
-         fragment="true"
-         unpack="false"/>
-
-   <plugin
-         id="org.eclipse.core.resources.source"
-         download-size="0"
-         install-size="0"
-         version="3.10.0.v20150423-0755"
-         unpack="false"/>
-
-   <plugin
-         id="org.eclipse.ui.editors"
-         download-size="0"
-         install-size="0"
-         version="3.9.0.v20150213-1939"
-         unpack="false"/>
-
-   <plugin
-         id="org.eclipse.compare"
-         download-size="0"
-         install-size="0"
-         version="3.5.600.v20150420-1449"
-         unpack="false"/>
-
-   <plugin
-         id="org.eclipse.compare.core"
-         download-size="0"
-         install-size="0"
-         version="3.5.500.v20150505-1058"
-         unpack="false"/>
-
-   <plugin
-         id="org.eclipse.ui.ide"
-         download-size="0"
-         install-size="0"
-         version="3.11.0.v20150510-1749"
-         unpack="false"/>
-
-   <plugin
-         id="org.eclipse.core.filebuffers"
-         download-size="0"
-         install-size="0"
-         version="3.5.500.v20140723-1040"
-         unpack="false"/>
-
-   <plugin
-         id="org.eclipse.ui.workbench.texteditor"
-         download-size="0"
-         install-size="0"
-         version="3.9.100.v20141023-1946"
-         unpack="false"/>
-
-   <plugin
-         id="com.jcraft.jsch"
-         download-size="0"
-         install-size="0"
-         version="0.1.51.v201410302000"
-         unpack="false"/>
-
-   <plugin
-         id="org.eclipse.ice.analysistool"
-         download-size="0"
-         install-size="0"
-         version="2.0.0"
-         unpack="false"/>
-
-   <plugin
-         id="org.eclipse.ice.client"
-         download-size="0"
-         install-size="0"
-         version="2.0.0"
-         unpack="false"/>
-
-   <plugin
-         id="org.eclipse.ice.client.rcp"
-         download-size="0"
-         install-size="0"
-         version="2.0.0"
-         unpack="false"/>
-
-   <plugin
-         id="org.eclipse.ice.client.widgets"
-         download-size="0"
-         install-size="0"
-         version="2.0.0"
-         unpack="false"/>
-
-   <plugin
-         id="org.eclipse.ice.reactorAnalyzer"
-         download-size="0"
-         install-size="0"
-         version="2.0.0"
-         unpack="false"/>
-
-   <plugin
-         id="org.eclipse.equinox.simpleconfigurator"
-         download-size="0"
-         install-size="0"
-         version="1.1.100.v20150423-1455"
-         unpack="false"/>
-
-   <plugin
-         id="org.eclipse.update.configurator"
-         download-size="0"
-         install-size="0"
-         version="3.3.300.v20140518-1928"
-         unpack="false"/>
-
-   <plugin
-         id="org.eclipse.ice.io"
-         download-size="0"
-         install-size="0"
-         version="1.0.0"
-         unpack="false"/>
-
-   <plugin
-         id="org.eclipse.ice.client.compatibility"
-         download-size="0"
-         install-size="0"
-         version="2.0.0"
-         unpack="false"/>
-
-   <plugin
-         id="org.eclipse.ice.client.widgets.rcp"
-         download-size="0"
-         install-size="0"
-         version="2.0.0"
-         unpack="false"/>
-
-   <plugin
-         id="org.eclipse.ice.reactor"
-         download-size="0"
-         install-size="0"
-         version="2.0.0"
-         unpack="false"/>
-
-   <plugin
-         id="org.eclipse.ice.client.widgets.reactoreditor"
-         download-size="0"
-         install-size="0"
-         version="2.0.0"
-         unpack="false"/>
-
-   <plugin
-         id="org.eclipse.platform"
-         download-size="0"
-         install-size="0"
-         version="4.5.0.v20150603-2000"/>
-
-   <plugin
-         id="org.eclipse.sdk"
-         download-size="0"
-         install-size="0"
-         version="4.5.0.v20150603-2000"/>
-
-   <plugin
-         id="org.eclipse.emf.common.ui"
-         download-size="0"
-         install-size="0"
-         version="2.10.0.v20150601-0402"
-         unpack="false"/>
-
-   <plugin
-         id="org.eclipse.draw2d"
-         download-size="0"
-         install-size="0"
-         version="3.10.0.201506010206"
-         unpack="false"/>
-
-   <plugin
-         id="org.eclipse.emf.edit"
-         download-size="0"
-         install-size="0"
-         version="2.11.0.v20150601-0402"
-         unpack="false"/>
-
-   <plugin
-         id="org.eclipse.xsd"
-         download-size="0"
-         install-size="0"
-         version="2.11.0.v20150601-0402"
-         unpack="false"/>
-
-   <plugin
-         id="org.eclipse.emf.ecore.edit"
-         download-size="0"
-         install-size="0"
-         version="2.9.0.v20150601-0402"
-         unpack="false"/>
-
-   <plugin
-         id="org.eclipse.emf.edit.ui"
-         download-size="0"
-         install-size="0"
-         version="2.11.0.v20150601-0402"
-         unpack="false"/>
-
-   <plugin
-         id="org.eclipse.gef"
-         download-size="0"
-         install-size="0"
-         version="3.10.0.201506010206"
-         unpack="false"/>
-
-   <plugin
-         id="org.eclipse.xsd.edit"
-         download-size="0"
-         install-size="0"
-         version="2.8.0.v20150601-0402"
-         unpack="false"/>
-
-   <plugin
-         id="org.eclipse.wst.common.project.facet.core"
-         download-size="0"
-         install-size="0"
-         version="1.4.300.v201111030423"
-         unpack="false"/>
-
-   <plugin
-         id="org.eclipse.wst.common.frameworks"
-         download-size="0"
-         install-size="0"
-         version="1.2.200.v201304241450"
-         unpack="false"/>
-
-   <plugin
-         id="org.eclipse.wst.common.environment"
-         download-size="0"
-         install-size="0"
-         version="1.0.400.v200912181831"
-         unpack="false"/>
-
-   <plugin
-         id="org.eclipse.wst.common.core"
-         download-size="0"
-         install-size="0"
-         version="1.2.0.v200908251833"
-         unpack="false"/>
-
-   <plugin
-         id="org.eclipse.wst.common.ui"
-         download-size="0"
-         install-size="0"
-         version="1.1.500.v200911182011"
-         unpack="false"/>
-
-   <plugin
-         id="org.eclipse.wst.common.uriresolver"
-         download-size="0"
-         install-size="0"
-         version="1.2.200.v201505132009"
-         unpack="false"/>
-
-   <plugin
-         id="org.eclipse.wst.sse.core"
-         download-size="0"
-         install-size="0"
-         version="1.1.900.v201401092025"
-         unpack="false"/>
-
-   <plugin
-         id="org.eclipse.wst.sse.ui"
-         download-size="0"
-         install-size="0"
-         version="1.3.400.v201505141512"
-         unpack="false"/>
-
-   <plugin
-         id="org.apache.xml.resolver"
-         download-size="0"
-         install-size="0"
-         version="1.2.0.v201005080400"
-         unpack="false"/>
-
-   <plugin
-         id="org.apache.xerces"
-         download-size="0"
-         install-size="0"
-         version="2.9.0.v201101211617"
-         unpack="false"/>
-
-   <plugin
-         id="org.eclipse.wst.common.emf"
-         download-size="0"
-         install-size="0"
-         version="1.2.400.v201505132009"
-         unpack="false"/>
-
-   <plugin
-         id="org.eclipse.wst.validation"
-         download-size="0"
-         install-size="0"
-         version="1.2.600.v201501211647"
-         unpack="false"/>
-
-   <plugin
-         id="org.eclipse.wst.xml.core"
-         download-size="0"
-         install-size="0"
-         version="1.1.902.v201501211904"
-         unpack="false"/>
-
-   <plugin
-         id="org.eclipse.wst.xml.ui"
-         download-size="0"
-         install-size="0"
-         version="1.1.501.v201501212057"
-         unpack="false"/>
-
-   <plugin
-         id="org.eclipse.wst.xsd.core"
-         download-size="0"
-         install-size="0"
-         version="1.1.900.v201401141857"
-         unpack="false"/>
-
-   <plugin
-         id="org.eclipse.wst.xsd.ui"
-         download-size="0"
-         install-size="0"
-         version="1.2.500.v201208081537"
-         unpack="false"/>
-
-   <plugin
-         id="org.eclipse.ice.kdd"
-         download-size="0"
-         install-size="0"
-         version="2.0.0"
-         unpack="false"/>
-
-   <plugin
-         id="com.springsource.snakeyaml"
-         download-size="0"
-         install-size="0"
-         version="0.0.0"
-         unpack="false"/>
-
-   <plugin
-         id="org.eclipse.ice.persistence.xml"
-         download-size="0"
-         install-size="0"
-         version="2.1.1"
-         unpack="false"/>
-
-   <plugin
-         id="org.eclipse.ice.client.widgets.reactoreditor.grid"
-         download-size="0"
-         install-size="0"
-         version="2.0.0"
-         unpack="false"/>
-
-   <plugin
-         id="org.eclipse.ice.client.widgets.reactoreditor.lwr"
-         download-size="0"
-         install-size="0"
-         version="2.0.0"
-         unpack="false"/>
-
-   <plugin
-         id="org.eclipse.ice.client.widgets.reactoreditor.sfr"
-         download-size="0"
-         install-size="0"
-         version="2.0.0"
-         unpack="false"/>
-
-   <plugin
-         id="org.eclipse.ice.reactor.sfr"
-         download-size="0"
-         install-size="0"
-         version="2.0.0"
-         unpack="false"/>
-
-   <plugin
-         id="org.eclipse.ice.proteus"
-         download-size="0"
-         install-size="0"
-         version="2.0.0"
-         unpack="false"/>
-
-   <plugin
-         id="org.eclipse.ice.mesh"
-         download-size="0"
-         install-size="0"
-         version="2.0.0"
-         unpack="false"/>
-
-   <plugin
-         id="org.eclipse.ice.nek5000"
-         download-size="0"
-         install-size="0"
-         version="2.0.0"
-         unpack="false"/>
-
-   <plugin
-         id="com.google.gson"
-         download-size="0"
-         install-size="0"
-         version="2.2.4.v201311231704"
-         unpack="false"/>
-
-   <plugin
-         id="gov.lbnl.visit.swt"
-         download-size="0"
-         install-size="0"
-         version="2.0.0"
-         unpack="false"/>
-
-   <plugin
-         id="org.eclipse.ice.viz"
-         download-size="0"
-         install-size="0"
-         version="2.0.0"
-         unpack="false"/>
-
-   <plugin
-         id="javax.annotation"
-         download-size="0"
-         install-size="0"
-         version="1.2.0.v201401042248"
-         unpack="false"/>
-
-   <plugin
-         id="org.eclipse.ice.reactor.perspective"
-         download-size="0"
-         install-size="0"
-         version="2.0.0"
-         unpack="false"/>
-
-   <plugin
-         id="org.eclipse.ice.reactor.plant"
-         download-size="0"
-         install-size="0"
-         version="2.0.0"
-         unpack="false"/>
-
-   <plugin
-         id="org.eclipse.ice.client.widgets.moose"
-         download-size="0"
-         install-size="0"
-         version="2.0.0"
-         unpack="false"/>
-
-   <plugin
-         id="com.sun.jersey"
-         download-size="0"
-         install-size="0"
-         version="1.17.0.v20130314-2020"
-         unpack="false"/>
-
-   <plugin
-         id="org.eclipse.nebula.visualization.widgets"
-         download-size="0"
-         install-size="0"
-         version="1.0.0.201409040043"
-         unpack="false"/>
-
-   <plugin
-         id="org.eclipse.nebula.visualization.xygraph"
-         download-size="0"
-         install-size="0"
-         version="1.0.0.201409040043"
-         unpack="false"/>
-
-   <plugin
-         id="org.codehaus.jackson.core"
-         download-size="0"
-         install-size="0"
-         version="1.6.0.v20101005-0925"
-         unpack="false"/>
-
-   <plugin
-         id="org.codehaus.jackson.jaxrs"
-         download-size="0"
-         install-size="0"
-         version="1.6.0.v20101005-1100"
-         unpack="false"/>
-
-   <plugin
-         id="org.codehaus.jackson.mapper"
-         download-size="0"
-         install-size="0"
-         version="1.6.0.v20101005-0925"
-         unpack="false"/>
-
-   <plugin
-         id="javax.ws.rs"
-         download-size="0"
-         install-size="0"
-         version="1.1.1.v20130318-1750"
-         unpack="false"/>
-
-   <plugin
-         id="javax.ws.rs"
-         download-size="0"
-         install-size="0"
-         version="1.1.1.v20130318-1750"
-         unpack="false"/>
-
-   <plugin
-         id="org.eclipse.ice.xolotl"
-         download-size="0"
-         install-size="0"
-         version="2.0.0"
-         unpack="false"/>
-
-   <plugin
-         id="org.eclipse.ice.reflectivity"
-         download-size="0"
-         install-size="0"
-         version="2.0.0"
-         unpack="false"/>
-
-   <plugin
-         id="org.eclipse.ice.materials"
-         download-size="0"
-         install-size="0"
-         version="2.0.0"
-         unpack="false"/>
-
-   <plugin
-         id="org.eclipse.e4.core.commands"
-         download-size="0"
-         install-size="0"
-         version="0.11.0.v20150422-0725"
-         unpack="false"/>
-
-   <plugin
-         id="org.eclipse.e4.core.contexts"
-         download-size="0"
-         install-size="0"
-         version="1.4.0.v20150421-2214"
-         unpack="false"/>
-
-   <plugin
-         id="org.eclipse.e4.core.di"
-         download-size="0"
-         install-size="0"
-         version="1.5.0.v20150421-2214"
-         unpack="false"/>
-
-   <plugin
-         id="org.eclipse.e4.core.di.extensions"
-         download-size="0"
-         install-size="0"
-         version="0.13.0.v20150421-2214"
-         unpack="false"/>
-
-   <plugin
-         id="org.eclipse.e4.core.services"
-         download-size="0"
-         install-size="0"
-         version="2.0.0.v20150403-1912"
-         unpack="false"/>
-
-   <plugin
-         id="org.eclipse.e4.ui.bindings"
-         download-size="0"
-         install-size="0"
-         version="0.11.0.v20150422-0725"
-         unpack="false"/>
-
-   <plugin
-         id="org.eclipse.e4.ui.css.core"
-         download-size="0"
-         install-size="0"
-         version="0.11.0.v20150511-1937"
-         unpack="false"/>
-
-   <plugin
-         id="org.eclipse.e4.ui.css.swt"
-         download-size="0"
-         install-size="0"
-         version="0.12.0.v20150511-1003"
-         unpack="false"/>
-
-   <plugin
-         id="org.eclipse.e4.ui.css.swt.theme"
-         download-size="0"
-         install-size="0"
-         version="0.10.0.v20150422-0725"
-         unpack="false"/>
-
-   <plugin
-         id="org.eclipse.e4.ui.di"
-         download-size="0"
-         install-size="0"
-         version="1.1.0.v20150422-0725"
-         unpack="false"/>
-
-   <plugin
-         id="org.eclipse.e4.ui.model.workbench"
-         download-size="0"
-         install-size="0"
-         version="1.1.100.v20150407-1430"
-         unpack="false"/>
-
-   <plugin
-         id="org.eclipse.e4.ui.services"
-         download-size="0"
-         install-size="0"
-         version="1.2.0.v20150422-0725"
-         unpack="false"/>
-
-   <plugin
-         id="org.eclipse.e4.ui.widgets"
-         download-size="0"
-         install-size="0"
-         version="1.1.0.v20150427-1751"
-         unpack="false"/>
-
-   <plugin
-         id="org.eclipse.e4.ui.workbench"
-         download-size="0"
-         install-size="0"
-         version="1.3.0.v20150531-1948"
-         unpack="false"/>
-
-   <plugin
-         id="org.eclipse.e4.ui.workbench.addons.swt"
-         download-size="0"
-         install-size="0"
-         version="1.2.0.v20150512-1414"
-         unpack="false"/>
-
-   <plugin
-         id="org.eclipse.e4.ui.workbench.renderers.swt"
-         download-size="0"
-         install-size="0"
-         version="0.13.0.v20150603-0857"
-         unpack="false"/>
-
-   <plugin
-         id="org.eclipse.e4.ui.workbench.swt"
-         download-size="0"
-         install-size="0"
-         version="0.13.0.v20150504-0621"
-         unpack="false"/>
-
-   <plugin
-         id="org.eclipse.e4.ui.workbench3"
-         download-size="0"
-         install-size="0"
-         version="0.13.0.v20150422-0725"
-         unpack="false"/>
-
-   <plugin
-         id="org.eclipse.equinox.event"
-         download-size="0"
-         install-size="0"
-         version="1.3.100.v20140115-1647"
-         unpack="false"/>
-
-   <plugin
-         id="org.eclipse.ui.intro"
-         download-size="0"
-         install-size="0"
-         version="3.4.300.v20141007-1449"
-         unpack="false"/>
-
-   <plugin
-         id="org.eclipse.ice.materials.ui"
-         download-size="0"
-         install-size="0"
-         version="2.0.0"
-         unpack="false"/>
-
-   <plugin
-         id="org.eclipse.ice.sassena"
-         download-size="0"
-         install-size="0"
-         version="2.0.0"
-         unpack="false"/>
-
-   <plugin
-         id="org.eclipse.ice.dependencies"
-         download-size="0"
-         install-size="0"
-         version="2.0.0"
-         unpack="false"/>
-
-   <plugin
-         id="org.eclipse.ice.viz.service"
-         download-size="0"
-         install-size="0"
-         version="2.0.0"
-         unpack="false"/>
-
-   <plugin
-         id="org.eclipse.ice.viz.service.visit"
-         download-size="0"
-         install-size="0"
-         version="2.0.0"
-         unpack="false"/>
-
-   <plugin
-         id="org.eclipse.remote.core"
-         download-size="0"
-         install-size="0"
-         version="2.0.0.201506061609"
-         unpack="false"/>
-
-   <plugin
-         id="org.eclipse.remote.jsch.core"
-         download-size="0"
-         install-size="0"
-         version="1.0.0.201506061609"
-         unpack="false"/>
-
-   <plugin
-         id="org.eclipse.ptp"
-         download-size="0"
-         install-size="0"
-         version="9.0.0.201506101404"
-         unpack="false"/>
-
-   <plugin
-         id="org.eclipse.ptp.aix"
-         download-size="0"
-         install-size="0"
-         version="9.0.0.201506101404"
-         fragment="true"
-         unpack="false"/>
-
-   <plugin
-         id="org.eclipse.ptp.cdt.compilers.core"
-         download-size="0"
-         install-size="0"
-         version="6.0.0.201506101404"
-         unpack="false"/>
-
-   <plugin
-         id="org.eclipse.ptp.core"
-         download-size="0"
-         install-size="0"
-         version="8.0.0.201506101404"
-         unpack="false"/>
-
-   <plugin
-         id="org.eclipse.ptp.debug.core"
-         download-size="0"
-         install-size="0"
-         version="7.0.0.201506101404"
-         unpack="false"/>
-
-   <plugin
-         id="org.eclipse.ptp.debug.sdm"
-         download-size="0"
-         install-size="0"
-         version="9.0.0.201506101404"
-         unpack="false"/>
-
-   <plugin
-         id="org.eclipse.ptp.debug.sdm.core"
-         download-size="0"
-         install-size="0"
-         version="7.0.0.201506101404"
-         unpack="false"/>
-
-   <plugin
-         id="org.eclipse.ptp.debug.sdm.ui"
-         download-size="0"
-         install-size="0"
-         version="5.0.0.201506101404"
-         unpack="false"/>
-
-   <plugin
-         id="org.eclipse.ptp.debug.ui"
-         download-size="0"
-         install-size="0"
-         version="5.0.0.201506101404"
-         unpack="false"/>
-
-   <plugin
-         id="org.eclipse.ptp.doc.user"
-         download-size="0"
-         install-size="0"
-         version="7.0.0.201506101404"
-         unpack="false"/>
-
-   <plugin
-         id="org.eclipse.ptp.ems.core"
-         download-size="0"
-         install-size="0"
-         version="3.1.0.201506101404"
-         unpack="false"/>
-
-   <plugin
-         id="org.eclipse.ptp.ems.ui"
-         download-size="0"
-         install-size="0"
-         version="3.1.0.201506101404"
-         unpack="false"/>
-
-   <plugin
-         id="org.eclipse.ptp.etfw"
-         download-size="0"
-         install-size="0"
-         version="7.1.0.201506101404"
-         unpack="false"/>
-
-   <plugin
-         id="org.eclipse.ptp.etfw.doc.user"
-         download-size="0"
-         install-size="0"
-         version="1.0.0.201506101404"
-         unpack="false"/>
-
-   <plugin
-         id="org.eclipse.ptp.etfw.feedback"
-         download-size="0"
-         install-size="0"
-         version="6.0.0.201506101404"
-         unpack="false"/>
-
-   <plugin
-         id="org.eclipse.ptp.etfw.feedback.perfsuite"
-         download-size="0"
-         install-size="0"
-         version="1.0.0.201506101404"
-         unpack="false"/>
-
-   <plugin
-         id="org.eclipse.ptp.etfw.feedback.perfsuite.doc.user"
-         download-size="0"
-         install-size="0"
-         version="1.0.0.201506101404"
-         unpack="false"/>
-
-   <plugin
-         id="org.eclipse.ptp.etfw.jaxb"
-         download-size="0"
-         install-size="0"
-         version="1.0.0.201506101404"
-         unpack="false"/>
-
-   <plugin
-         id="org.eclipse.ptp.etfw.launch"
-         download-size="0"
-         install-size="0"
-         version="1.0.0.201506101404"
-         unpack="false"/>
-
-   <plugin
-         id="org.eclipse.ptp.etfw.parallel"
-         download-size="0"
-         install-size="0"
-         version="2.0.0.201506101404"
-         unpack="false"/>
-
-   <plugin
-         id="org.eclipse.ptp.etfw.tau"
-         download-size="0"
-         install-size="0"
-         version="1.0.1.201506101404"
-         unpack="false"/>
-
-   <plugin
-         id="org.eclipse.ptp.etfw.tau.papiselect"
-         download-size="0"
-         install-size="0"
-         version="4.0.0.201506101404"
-         unpack="false"/>
-
-   <plugin
-         id="org.eclipse.ptp.etfw.tau.perfdmf"
-         download-size="0"
-         install-size="0"
-         version="3.0.0.201506101404"
-         unpack="false"/>
-
-   <plugin
-         id="org.eclipse.ptp.etfw.tau.selinst"
-         download-size="0"
-         install-size="0"
-         version="1.0.0.201506101404"
-         unpack="false"/>
-
-   <plugin
-         id="org.eclipse.ptp.etfw.tau.selinstfort"
-         download-size="0"
-         install-size="0"
-         version="1.0.0.201506101404"
-         unpack="false"/>
-
-   <plugin
-         id="org.eclipse.ptp.etfw.tau.ui"
-         download-size="0"
-         install-size="0"
-         version="1.0.0.201506101404"
-         unpack="false"/>
-
-   <plugin
-         id="org.eclipse.ptp.etfw.toolopts"
-         download-size="0"
-         install-size="0"
-         version="5.0.0.201506101404"
-         unpack="false"/>
-
-   <plugin
-         id="org.eclipse.ptp.gem"
-         download-size="0"
-         install-size="0"
-         version="1.3.0.201506101404"
-         unpack="false"/>
-
-   <plugin
-         id="org.eclipse.ptp.gem.help"
-         download-size="0"
-         install-size="0"
-         version="1.3.0.201506101404"
-         unpack="false"/>
-
-   <plugin
-         id="org.eclipse.ptp.launch"
-         download-size="0"
-         install-size="0"
-         version="7.0.0.201506101404"
-         unpack="false"/>
-
-   <plugin
-         id="org.eclipse.ptp.linux"
-         download-size="0"
-         install-size="0"
-         version="9.0.0.201506101404"
-         fragment="true"
-         unpack="false"/>
-
-   <plugin
-         id="org.eclipse.ptp.macosx"
-         download-size="0"
-         install-size="0"
-         version="9.0.0.201506101404"
-         fragment="true"
-         unpack="false"/>
-
-   <plugin
-         id="org.eclipse.ptp.pldt.common"
-         download-size="0"
-         install-size="0"
-         version="6.0.0.201506101404"
-         unpack="false"/>
-
-   <plugin
-         id="org.eclipse.ptp.pldt.doc.user"
-         download-size="0"
-         install-size="0"
-         version="6.0.0.201506101404"
-         unpack="false"/>
-
-   <plugin
-         id="org.eclipse.ptp.pldt.mpi.analysis"
-         download-size="0"
-         install-size="0"
-         version="6.0.0.201506101404"
-         unpack="false"/>
-
-   <plugin
-         id="org.eclipse.ptp.pldt.mpi.analysis.cdt"
-         download-size="0"
-         install-size="0"
-         version="6.0.0.201506101404"
-         unpack="false"/>
-
-   <plugin
-         id="org.eclipse.ptp.pldt.mpi.core"
-         download-size="0"
-         install-size="0"
-         version="6.0.0.201506101404"
-         unpack="false"/>
-
-   <plugin
-         id="org.eclipse.ptp.pldt.mpi.fortran"
-         download-size="0"
-         install-size="0"
-         version="5.0.0.201506101404"
-         unpack="false"/>
-
-   <plugin
-         id="org.eclipse.ptp.pldt.openacc"
-         download-size="0"
-         install-size="0"
-         version="6.0.0.201506101404"
-         unpack="false"/>
-
-   <plugin
-         id="org.eclipse.ptp.pldt.openacc.fortran"
-         download-size="0"
-         install-size="0"
-         version="6.0.0.201506101404"
-         unpack="false"/>
-
-   <plugin
-         id="org.eclipse.ptp.pldt.openmp.analysis"
-         download-size="0"
-         install-size="0"
-         version="6.0.0.201506101404"
-         unpack="false"/>
-
-   <plugin
-         id="org.eclipse.ptp.pldt.openmp.core"
-         download-size="0"
-         install-size="0"
-         version="6.0.0.201506101404"
-         unpack="false"/>
-
-   <plugin
-         id="org.eclipse.ptp.pldt.openmp.fortran"
-         download-size="0"
-         install-size="0"
-         version="5.0.0.201506101404"
-         unpack="false"/>
-
-   <plugin
-         id="org.eclipse.ptp.pldt.openmp.ui.pv"
-         download-size="0"
-         install-size="0"
-         version="6.0.0.201506101404"
-         unpack="false"/>
-
-   <plugin
-         id="org.eclipse.ptp.pldt.openshmem"
-         download-size="0"
-         install-size="0"
-         version="6.0.0.201506101404"
-         unpack="false"/>
-
-   <plugin
-         id="org.eclipse.ptp.pldt.upc"
-         download-size="0"
-         install-size="0"
-         version="6.0.0.201506101404"
-         unpack="false"/>
-
-   <plugin
-         id="org.eclipse.ptp.pldt.wizards"
-         download-size="0"
-         install-size="0"
-         version="6.0.0.201506101404"
-         unpack="false"/>
-
-   <plugin
-         id="org.eclipse.ptp.proxy"
-         download-size="0"
-         install-size="0"
-         version="9.0.0.201506101404"
-         unpack="false"/>
-
-   <plugin
-         id="org.eclipse.ptp.proxy.protocol"
-         download-size="0"
-         install-size="0"
-         version="6.0.0.201506101404"
-         unpack="false"/>
-
-   <plugin
-         id="org.eclipse.ptp.rdt.sync.cdt.core"
-         download-size="0"
-         install-size="0"
-         version="1.0.0.201506101404"
-         unpack="false"/>
-
-   <plugin
-         id="org.eclipse.ptp.rdt.sync.cdt.ui"
-         download-size="0"
-         install-size="0"
-         version="1.0.0.201506101404"
-         unpack="false"/>
-
-   <plugin
-         id="org.eclipse.ptp.rdt.sync.core"
-         download-size="0"
-         install-size="0"
-         version="5.0.0.201506101404"
-         unpack="false"/>
-
-   <plugin
-         id="org.eclipse.ptp.rdt.sync.fortran.ui"
-         download-size="0"
-         install-size="0"
-         version="1.0.0.201506101404"
-         unpack="false"/>
-
-   <plugin
-         id="org.eclipse.ptp.rdt.sync.git.core"
-         download-size="0"
-         install-size="0"
-         version="2.0.0.201506101404"
-         unpack="false"/>
-
-   <plugin
-         id="org.eclipse.ptp.rdt.sync.git.ui"
-         download-size="0"
-         install-size="0"
-         version="1.0.0.201506101404"
-         unpack="false"/>
-
-   <plugin
-         id="org.eclipse.ptp.rdt.sync.ui"
-         download-size="0"
-         install-size="0"
-         version="2.0.0.201506101404"
-         unpack="false"/>
-
-   <plugin
-         id="org.eclipse.ptp.remote.server.core"
-         download-size="0"
-         install-size="0"
-         version="3.0.0.201506101404"
-         unpack="false"/>
-
-   <plugin
-         id="org.eclipse.ptp.remote.terminal"
-         download-size="0"
-         install-size="0"
-         version="2.0.0.201506101404"
-         unpack="false"/>
-
-   <plugin
-         id="org.eclipse.ptp.rm.ibm.ll.doc.user"
-         download-size="0"
-         install-size="0"
-         version="4.0.0.201506101404"
-         unpack="false"/>
-
-   <plugin
-         id="org.eclipse.ptp.rm.ibm.ll.ui"
-         download-size="0"
-         install-size="0"
-         version="1.0.0.201506101404"
-         unpack="false"/>
-
-   <plugin
-         id="org.eclipse.ptp.rm.ibm.pe.doc.user"
-         download-size="0"
-         install-size="0"
-         version="5.0.0.201506101404"
-         unpack="false"/>
-
-   <plugin
-         id="org.eclipse.ptp.rm.ibm.pe.ui"
-         download-size="0"
-         install-size="0"
-         version="1.0.0.201506101404"
-         unpack="false"/>
-
-   <plugin
-         id="org.eclipse.ptp.rm.ibm.platform.lsf.doc.user"
-         download-size="0"
-         install-size="0"
-         version="1.0.0.201506101404"
-         unpack="false"/>
-
-   <plugin
-         id="org.eclipse.ptp.rm.ibm.platform.lsf.ui"
-         download-size="0"
-         install-size="0"
-         version="1.0.0.201506101404"
-         unpack="false"/>
-
-   <plugin
-         id="org.eclipse.ptp.rm.jaxb.configs"
-         download-size="0"
-         install-size="0"
-         version="1.0.0.201506101404"
-         unpack="false"/>
-
-   <plugin
-         id="org.eclipse.ptp.rm.jaxb.contrib"
-         download-size="0"
-         install-size="0"
-         version="1.0.0.201506101404"
-         unpack="false"/>
-
-   <plugin
-         id="org.eclipse.ptp.rm.jaxb.control.core"
-         download-size="0"
-         install-size="0"
-         version="2.1.0.201506101404"
-         unpack="false"/>
-
-   <plugin
-         id="org.eclipse.ptp.rm.jaxb.control.ui"
-         download-size="0"
-         install-size="0"
-         version="2.0.0.201506101404"
-         unpack="false"/>
-
-   <plugin
-         id="org.eclipse.ptp.rm.jaxb.core"
-         download-size="0"
-         install-size="0"
-         version="1.2.0.201506101404"
-         unpack="false"/>
-
-   <plugin
-         id="org.eclipse.ptp.rm.jaxb.doc.user"
-         download-size="0"
-         install-size="0"
-         version="1.0.0.201506101404"
-         unpack="false"/>
-
-   <plugin
-         id="org.eclipse.ptp.rm.jaxb.ui"
-         download-size="0"
-         install-size="0"
-         version="1.0.0.201506101404"
-         unpack="false"/>
-
-   <plugin
-         id="org.eclipse.ptp.rm.lml.core"
-         download-size="0"
-         install-size="0"
-         version="2.0.0.201506101404"
-         unpack="false"/>
-
-   <plugin
-         id="org.eclipse.ptp.rm.lml.da"
-         download-size="0"
-         install-size="0"
-         version="1.0.0.201506101404"
-         unpack="false"/>
-
-   <plugin
-         id="org.eclipse.ptp.rm.lml.da.server"
-         download-size="0"
-         install-size="0"
-         version="2.0.0.201506101404"
-         unpack="false"/>
-
-   <plugin
-         id="org.eclipse.ptp.rm.lml.monitor.core"
-         download-size="0"
-         install-size="0"
-         version="2.0.0.201506101404"
-         unpack="false"/>
-
-   <plugin
-         id="org.eclipse.ptp.rm.lml.monitor.ui"
-         download-size="0"
-         install-size="0"
-         version="2.1.0.201506101404"
-         unpack="false"/>
-
-   <plugin
-         id="org.eclipse.ptp.rm.lml.ui"
-         download-size="0"
-         install-size="0"
-         version="2.0.0.201506101404"
-         unpack="false"/>
-
-   <plugin
-         id="org.eclipse.ptp.rm.slurm.help"
-         download-size="0"
-         install-size="0"
-         version="1.0.0.201506101404"
-         unpack="false"/>
-
-   <plugin
-         id="org.eclipse.ptp.ui"
-         download-size="0"
-         install-size="0"
-         version="7.0.0.201506101404"
-         unpack="false"/>
-
-   <plugin
-         id="org.eclipse.ptp.utils"
-         download-size="0"
-         install-size="0"
-         version="9.0.0.201506101404"
-         unpack="false"/>
-
-   <plugin
-         id="org.eclipse.ice.vibe"
-         download-size="0"
-         install-size="0"
-         version="2.0.0"
-         unpack="false"/>
-
-   <plugin
-         id="org.eclipse.ice.caebat.batml"
-         download-size="0"
-         install-size="0"
-         version="2.0.0"
-         unpack="false"/>
-
-   <plugin
-         id="org.eclipse.equinox.http.jetty"
-         download-size="0"
-         install-size="0"
-         version="3.1.0.v20150323-1312"
-         unpack="false"/>
-
-   <plugin
-         id="org.eclipse.egit"
-         download-size="0"
-         install-size="0"
-         version="4.0.0.201506090130-r"
-         unpack="false"/>
-
-   <plugin
-         id="org.eclipse.egit.core"
-         download-size="0"
-         install-size="0"
-         version="4.0.0.201506090130-r"
-         unpack="false"/>
-
-   <plugin
-         id="org.eclipse.egit.github.core"
-         download-size="0"
-         install-size="0"
-         version="4.0.0.201506090130-r"
-         unpack="false"/>
-
-   <plugin
-         id="org.eclipse.egit.ui"
-         download-size="0"
-         install-size="0"
-         version="4.0.0.201506090130-r"
-         unpack="false"/>
-
-   <plugin
-         id="org.eclipse.jgit"
-         download-size="0"
-         install-size="0"
-         version="4.0.0.201506090130-r"
-         unpack="false"/>
-
-   <plugin
-         id="org.eclipse.swtbot.ant.junit"
-         download-size="0"
-         install-size="0"
-         version="2.3.0.201506081302"
-         fragment="true"
-         unpack="false"/>
-
-   <plugin
-         id="org.eclipse.swtbot.eclipse.core"
-         download-size="0"
-         install-size="0"
-         version="2.3.0.201506081302"
-         unpack="false"/>
-
-   <plugin
-         id="org.eclipse.swtbot.eclipse.finder"
-         download-size="0"
-         install-size="0"
-         version="2.3.0.201506081302"
-         unpack="false"/>
-
-   <plugin
-         id="org.eclipse.swtbot.eclipse.gef.finder"
-         download-size="0"
-         install-size="0"
-         version="2.3.0.201506081302"
-         unpack="false"/>
-
-   <plugin
-         id="org.eclipse.swtbot.eclipse.junit.headless"
-         download-size="0"
-         install-size="0"
-         version="2.3.0.201506081302"
-         unpack="false"/>
-
-   <plugin
-         id="org.eclipse.swtbot.eclipse.spy"
-         download-size="0"
-         install-size="0"
-         version="2.3.0.201506081302"
-         unpack="false"/>
-
-   <plugin
-         id="org.eclipse.swtbot.eclipse.ui"
-         download-size="0"
-         install-size="0"
-         version="2.3.0.201506081302"
-         unpack="false"/>
-
-   <plugin
-         id="org.eclipse.swtbot.forms.finder"
-         download-size="0"
-         install-size="0"
-         version="2.3.0.201506081302"
-         unpack="false"/>
-
-   <plugin
-         id="org.eclipse.swtbot.generator"
-         download-size="0"
-         install-size="0"
-         version="2.3.0.201506081302"
-         unpack="false"/>
-
-   <plugin
-         id="org.eclipse.swtbot.generator.jdt"
-         download-size="0"
-         install-size="0"
-         version="2.3.0.201506081302"
-         unpack="false"/>
-
-   <plugin
-         id="org.eclipse.swtbot.generator.ui"
-         download-size="0"
-         install-size="0"
-         version="2.3.0.201506081302"
-         unpack="false"/>
-
-   <plugin
-         id="org.eclipse.swtbot.go"
-         download-size="0"
-         install-size="0"
-         version="2.3.0.201506081302"
-         unpack="false"/>
-
-   <plugin
-         id="org.eclipse.swtbot.junit4_x"
-         download-size="0"
-         install-size="0"
-         version="2.3.0.201506081302"
-         unpack="false"/>
-
-   <plugin
-         id="org.eclipse.swtbot.swt.finder"
-         download-size="0"
-         install-size="0"
-         version="2.3.0.201506081302"
-         unpack="false"/>
-
-   <plugin
-         id="org.eclipse.m2e.archetype.common"
-         download-size="0"
-         install-size="0"
-         version="1.6.0.20150526-2031"
-         unpack="false"/>
-
-   <plugin
-         id="org.eclipse.m2e.core"
-         download-size="0"
-         install-size="0"
-         version="1.6.0.20150526-2032"
-         unpack="false"/>
-
-   <plugin
-         id="org.eclipse.m2e.core.ui"
-         download-size="0"
-         install-size="0"
-         version="1.6.0.20150526-2032"
-         unpack="false"/>
-
-   <plugin
-         id="org.eclipse.m2e.discovery"
-         download-size="0"
-         install-size="0"
-         version="1.6.0.20150526-2032"
-         unpack="false"/>
-
-   <plugin
-         id="org.eclipse.m2e.editor"
-         download-size="0"
-         install-size="0"
-         version="1.6.0.20150526-2032"
-         unpack="false"/>
-
-   <plugin
-         id="org.eclipse.m2e.editor.xml"
-         download-size="0"
-         install-size="0"
-         version="1.6.0.20150526-2032"
-         unpack="false"/>
-
-   <plugin
-         id="org.eclipse.m2e.jdt"
-         download-size="0"
-         install-size="0"
-         version="1.6.0.20150526-2032"
-         unpack="false"/>
-
-   <plugin
-         id="org.eclipse.m2e.launching"
-         download-size="0"
-         install-size="0"
-         version="1.6.0.20150526-2032"
-         unpack="false"/>
-
-   <plugin
-         id="org.eclipse.m2e.lifecyclemapping.defaults"
-         download-size="0"
-         install-size="0"
-         version="1.6.0.20150526-2032"
-         unpack="false"/>
-
-   <plugin
-         id="org.eclipse.m2e.maven.indexer"
-         download-size="0"
-         install-size="0"
-         version="1.6.0.20150526-2031"
-         unpack="false"/>
-
-   <plugin
-         id="org.eclipse.m2e.maven.runtime"
-         download-size="0"
-         install-size="0"
-         version="1.6.0.20150526-2031"
-         unpack="false"/>
-
-   <plugin
-         id="org.eclipse.m2e.model.edit"
-         download-size="0"
-         install-size="0"
-         version="1.6.0.20150526-2032"
-         unpack="false"/>
-
-   <plugin
-         id="org.eclipse.m2e.refactoring"
-         download-size="0"
-         install-size="0"
-         version="1.6.0.20150526-2032"
-         unpack="false"/>
-
-   <plugin
-         id="org.eclipse.m2e.scm"
-         download-size="0"
-         install-size="0"
-         version="1.6.0.20150526-2032"
-         unpack="false"/>
-
-   <plugin
-         id="org.eclipse.nebula.widgets.nattable.core"
-         download-size="0"
-         install-size="0"
-         version="1.3.0.201503261201"
-         unpack="false"/>
-
-   <plugin
-         id="org.eclipse.nebula.widgets.nattable.extension.glazedlists"
-         download-size="0"
-         install-size="0"
-         version="1.3.0.201503261201"
-         unpack="false"/>
-
-   <plugin
-         id="org.eclipse.nebula.widgets.nattable.extension.poi"
-         download-size="0"
-         install-size="0"
-         version="1.3.0.201503261201"
-         unpack="false"/>
-
-   <plugin
-         id="org.eclipse.equinox.bidi"
-         download-size="0"
-         install-size="0"
-         version="0.10.0.v20130327-1442"
-         unpack="false"/>
-
-   <plugin
-         id="org.eclipse.equinox.console"
-         download-size="0"
-         install-size="0"
-         version="1.1.100.v20141023-1406"
-         unpack="false"/>
-
-   <plugin
-         id="org.eclipse.equinox.frameworkadmin"
-         download-size="0"
-         install-size="0"
-         version="2.0.200.v20150423-1455"
-         unpack="false"/>
-
-   <plugin
-         id="org.eclipse.equinox.frameworkadmin.equinox"
-         download-size="0"
-         install-size="0"
-         version="1.0.600.v20150522-2234"
-         unpack="false"/>
-
-   <plugin
-         id="org.eclipse.equinox.http.registry"
-         download-size="0"
-         install-size="0"
-         version="1.1.300.v20130402-1529"
-         unpack="false"/>
-
-   <plugin
-         id="org.eclipse.equinox.http.servlet"
-         download-size="0"
-         install-size="0"
-         version="1.2.0.v20150519-1816"
-         unpack="false"/>
-
-   <plugin
-         id="org.eclipse.equinox.launcher"
-         download-size="0"
-         install-size="0"
-         version="1.3.100.v20150511-1540"
-         unpack="false"/>
-
-   <plugin
-         id="org.eclipse.equinox.p2.artifact.repository"
-         download-size="0"
-         install-size="0"
-         version="1.1.400.v20150513-2116"
-         unpack="false"/>
-
-   <plugin
-         id="org.eclipse.equinox.p2.director"
-         download-size="0"
-         install-size="0"
-         version="2.3.200.v20150423-1455"
-         unpack="false"/>
-
-   <plugin
-         id="org.eclipse.equinox.p2.director.app"
-         download-size="0"
-         install-size="0"
-         version="1.0.400.v20150423-1455"
-         unpack="false"/>
-
-   <plugin
-         id="org.eclipse.equinox.p2.directorywatcher"
-         download-size="0"
-         install-size="0"
-         version="1.1.100.v20150423-1455"
-         unpack="false"/>
-
-   <plugin
-         id="org.eclipse.equinox.p2.discovery"
-         download-size="0"
-         install-size="0"
-         version="1.0.300.v20131210-1027"
-         unpack="false"/>
-
-   <plugin
-         id="org.eclipse.equinox.p2.discovery.compatibility"
-         download-size="0"
-         install-size="0"
-         version="1.0.200.v20131211-1531"
-         unpack="false"/>
-
-   <plugin
-         id="org.eclipse.equinox.p2.extensionlocation"
-         download-size="0"
-         install-size="0"
-         version="1.2.200.v20150423-1455"
-         unpack="false"/>
-
-   <plugin
-         id="org.eclipse.equinox.p2.garbagecollector"
-         download-size="0"
-         install-size="0"
-         version="1.0.200.v20131115-1210"
-         unpack="false"/>
-
-   <plugin
-         id="org.eclipse.equinox.p2.jarprocessor"
-         download-size="0"
-         install-size="0"
-         version="1.0.400.v20150430-1836"
-         unpack="false"/>
-
-   <plugin
-         id="org.eclipse.equinox.p2.operations"
-         download-size="0"
-         install-size="0"
-         version="2.4.100.v20150423-1455"
-         unpack="false"/>
-
-   <plugin
-         id="org.eclipse.equinox.p2.publisher"
-         download-size="0"
-         install-size="0"
-         version="1.4.0.v20141117-0929"
-         unpack="false"/>
-
-   <plugin
-         id="org.eclipse.equinox.p2.publisher.eclipse"
-         download-size="0"
-         install-size="0"
-         version="1.2.0.v20150601-1708"
-         unpack="false"/>
-
-   <plugin
-         id="org.eclipse.equinox.p2.repository.tools"
-         download-size="0"
-         install-size="0"
-         version="2.1.100.v20150423-1455"
-         unpack="false"/>
-
-   <plugin
-         id="org.eclipse.equinox.p2.touchpoint.eclipse"
-         download-size="0"
-         install-size="0"
-         version="2.1.300.v20150423-1455"
-         unpack="false"/>
-
-   <plugin
-         id="org.eclipse.equinox.p2.transport.ecf"
-         download-size="0"
-         install-size="0"
-         version="1.1.100.v20150521-1342"
-         unpack="false"/>
-
-   <plugin
-         id="org.eclipse.equinox.p2.ui.discovery"
-         download-size="0"
-         install-size="0"
-         version="1.0.100.v20131210-1027"
-         unpack="false"/>
-
-   <plugin
-         id="org.eclipse.equinox.security.ui"
-         download-size="0"
-         install-size="0"
-         version="1.1.200.v20130626-2037"
-         unpack="false"/>
-
-   <plugin
-         id="org.eclipse.equinox.servletbridge"
-         download-size="0"
-         install-size="0"
-         version="1.3.0.v20140430-1556"
-         unpack="false"/>
-
-   <plugin
-         id="org.eclipse.equinox.simpleconfigurator.manipulator"
-         download-size="0"
-         install-size="0"
-         version="2.0.100.v20150423-1455"
-         unpack="false"/>
-
-   <plugin
-         id="ca.odell.glazedlists"
-         download-size="0"
-         install-size="0"
-         version="1.9.0.v201303080712"
-         unpack="false"/>
-
-   <plugin
-         id="org.apache.commons.math"
-         download-size="0"
-         install-size="0"
-         version="2.1.0.v201105210652"
-         unpack="false"/>
-
-   <plugin
-         id="org.hamcrest.library"
-         download-size="0"
-         install-size="0"
-         version="1.3.0.v201305281000"
-         unpack="false"/>
-
-   <plugin
-         id="org.apache.log4j"
-         download-size="0"
-         install-size="0"
-         version="1.2.15.v201012070815"
-         unpack="false"/>
-
-   <plugin
-         id="org.apache.poi"
-         download-size="0"
-         install-size="0"
-         version="3.9.0.v201405241750"
-         unpack="false"/>
-
-   <plugin
-         id="org.eclipse.remote.console"
-         download-size="0"
-         install-size="0"
-         version="0.0.0"
-         unpack="false"/>
-
-   <plugin
-         id="org.eclipse.remote.jsch.ui"
-         download-size="0"
-         install-size="0"
-         version="0.0.0"
-         unpack="false"/>
-
-   <plugin
-         id="org.eclipse.remote.ui"
-         download-size="0"
-         install-size="0"
-         version="0.0.0"
-         unpack="false"/>
-
-   <plugin
-         id="org.apache.commons.io"
-         download-size="0"
-         install-size="0"
-         version="0.0.0"
-         unpack="false"/>
-
-   <plugin
-         id="org.apache.commons.beanutils"
-         download-size="0"
-         install-size="0"
-         version="0.0.0"
-         unpack="false"/>
-
-   <plugin
-         id="org.slf4j.api"
-         download-size="0"
-         install-size="0"
-         version="0.0.0"
-         unpack="false"/>
-
-   <plugin
-         id="org.slf4j.impl.log4j12"
-         download-size="0"
-         install-size="0"
-         version="0.0.0"
-         fragment="true"
-         unpack="false"/>
-
-   <plugin
-         id="org.eclipse.ice.viz.service.geometry"
-         download-size="0"
-         install-size="0"
-         version="2.0.0"
-         unpack="false"/>
-
-</feature>
->>>>>>> 27a6ca0d
+         unpack="false"/>
+
+</feature>