/*******************************************************************************
 * Copyright (c) 2012, 2014 UT-Battelle, LLC.
 * All rights reserved. This program and the accompanying materials
 * are made available under the terms of the Eclipse Public License v1.0
 * which accompanies this distribution, and is available at
 * http://www.eclipse.org/legal/epl-v10.html
 *
 * Contributors:
 *   Initial API and implementation and/or initial documentation - Jay Jay Billings,
 *   Jordan H. Deyton, Dasha Gorin, Alexander J. McCaskey, Taylor Patterson,
 *   Claire Saunders, Matthew Wang, Anna Wojtowicz
 *******************************************************************************/
package org.eclipse.ice.core.test;

import java.util.ArrayList;

<<<<<<< HEAD
import org.eclipse.ice.core.iCore.IPersistenceProvider;
=======
import org.eclipse.core.resources.IProject;
import org.eclipse.core.resources.IResource;
>>>>>>> 5c7478ef
import org.eclipse.ice.item.Item;
import org.eclipse.ice.item.persistence.IPersistenceProvider;

/**
 * This is a fake implementation of the persistence interface and it is used for
 * testing the core.
 * 
 * @author Jay Jay Billings
 */
public class FakePersistenceProvider implements IPersistenceProvider {
	/**
	 * <p>
	 * True if the Items were loaded, false otherwise.
	 * </p>
	 *
	 */
	private volatile boolean loaded = false;
	/**
	 * <p>
	 * True if an individual Item was persisted, false otherwise.
	 * </p>
	 *
	 */
	private volatile boolean persisted = false;
	/**
	 * <p>
	 * True if an individual Item was updated, false otherwise.
	 * </p>
	 *
	 */
	private volatile boolean updated = false;

	/**
	 * <p>
	 * True if an individual Item was deleted, false otherwise.
	 * </p>
	 *
	 */
	private volatile boolean deleted = false;

	private volatile boolean renamed = false;
	
	/**
	 * <p>
	 * This operation returns true if the Items were loaded, false otherwise.
	 * </p>
	 *
	 * @return <p>
	 *         True if the Items were loaded, false otherwise.
	 *         </p>
	 */
	public boolean allLoaded() {
		return loaded;
	}

	/**
	 * <p>
	 * This operation resets the provider's flags for the test.
	 * </p>
	 *
	 */
	public void reset() {

		// Reset all the flags to false
		loaded = false;
		persisted = false;
		updated = false;
		deleted = false;
		renamed = false;

	}

	/**
	 * This operation returns true if an Item was loaded, false otherwise.
	 *
	 * @return True if an individual Item was persisted, false otherwise.
	 */
	public boolean itemPersisted() {
		return persisted;
	}

	/**
	 * This operation returns true if an Item was updated, false otherwise.
	 *
	 * @return True if an individual Item was updated, false otherwise.
	 */
	public boolean itemUpdated() {
		return updated;
	}

	/**
	 * This operation returns true if an Item was loaded, false otherwise.
	 *
	 * @return True if an individual Item was deleted, false otherwise.
	 */
	public boolean itemDeleted() {
		return deleted;
	}

	/**
	 * (non-Javadoc)
	 *
	 * @see IPersistenceProvider#persistItem(Item item)
	 */
	@Override
	public boolean persistItem(Item item) {

		persisted = true;

		return persisted;
	}

	/**
	 * (non-Javadoc)
	 *
	 * @see IPersistenceProvider#loadItem(int itemID)
	 */
	@Override
	public Item loadItem(int itemID) {
		// TODO Auto-generated method stub
		return null;
	}

	/**
	 * (non-Javadoc)
	 *
	 * @see IPersistenceProvider#deleteItem(Item item)
	 */
	@Override
	public boolean deleteItem(Item item) {

		deleted = true;

		return deleted;
	}

	/**
	 * (non-Javadoc)
	 *
	 * @see IPersistenceProvider#updateItem(Item item)
	 */
	@Override
	public boolean updateItem(Item item) {

		updated = true;

		return updated;
	}

	/**
	 * (non-Javadoc)
	 *
	 * @see IPersistenceProvider#loadItems()
	 */
	@Override
	public ArrayList<Item> loadItems() {

		// Local Declarations
		ArrayList<Item> items = new ArrayList<Item>();
		FakeItem fake1 = new FakeItem(null), fake2 = new FakeItem(null);

		// Set the ids
		fake1.setId(1);
		fake2.setId(3);

		// Add the Items to the list
		items.add(fake1);
		items.add(fake2);

		// Set the flag
		loaded = true;

		return items;
	}

	/**
	 * (non-Javadoc)
	 *
	 * @see IPersistenceProvider#getClassForItemId(int itemID)
	 */
	public Class getClassForItemId(int itemID) {
		// TODO Auto-generated method stub
		return null;
	}
<<<<<<< HEAD
=======

	/*
	 * (non-Javadoc)
	 * @see org.eclipse.ice.item.persistence.IPersistenceProvider#loadItem(org.eclipse.core.resources.IResource)
	 */
	@Override
	public Item loadItem(IResource itemResource) throws IOException {
		loaded = true;
		FakeItem item = new FakeItem(null);
		item.getForm().setName("The Doctor");
		return item;
	}

	/*
	 * (non-Javadoc)
	 * @see org.eclipse.ice.item.persistence.IPersistenceProvider#setDefaultProject(org.eclipse.core.resources.IProject)
	 */
	@Override
	public void setDefaultProject(IProject project) {
		// TODO Auto-generated method stub
		
	}

	/*
	 * (non-Javadoc)
	 * @see org.eclipse.ice.item.persistence.IPersistenceProvider#getDefaultProject()
	 */
	@Override
	public IProject getDefaultProject() {
		// TODO Auto-generated method stub
		return null;
	}

	@Override
	public void renameItem(Item item, String newName) {
		renamed = true;
		return;
	}

	public boolean itemRenamed() {
		// TODO Auto-generated method stub
		return renamed;
	}
>>>>>>> 5c7478ef
}<|MERGE_RESOLUTION|>--- conflicted
+++ resolved
@@ -12,14 +12,11 @@
  *******************************************************************************/
 package org.eclipse.ice.core.test;
 
+import java.io.IOException;
 import java.util.ArrayList;
 
-<<<<<<< HEAD
-import org.eclipse.ice.core.iCore.IPersistenceProvider;
-=======
 import org.eclipse.core.resources.IProject;
 import org.eclipse.core.resources.IResource;
->>>>>>> 5c7478ef
 import org.eclipse.ice.item.Item;
 import org.eclipse.ice.item.persistence.IPersistenceProvider;
 
@@ -204,8 +201,6 @@
 		// TODO Auto-generated method stub
 		return null;
 	}
-<<<<<<< HEAD
-=======
 
 	/*
 	 * (non-Javadoc)
@@ -249,5 +244,4 @@
 		// TODO Auto-generated method stub
 		return renamed;
 	}
->>>>>>> 5c7478ef
 }