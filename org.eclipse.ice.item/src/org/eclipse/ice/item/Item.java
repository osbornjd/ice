--- conflicted
+++ resolved
@@ -287,12 +287,7 @@
  * @author Jay Jay Billings, Anna Wojtowicz
  */
 @XmlRootElement(name = "Item")
-<<<<<<< HEAD
-public class Item implements IComponentVisitor, Identifiable,
-		IUpdateableListener {
-=======
 public class Item implements IComponentVisitor, Identifiable, IUpdateableListener {
->>>>>>> 5c7478ef
 
 	/**
 	 * Logger for handling event messages and other information.
@@ -317,8 +312,7 @@
 	 * The Item's Form.
 	 */
 	@XmlAnyElement()
-	@XmlElementRefs(value = {
-			@XmlElementRef(name = "Form", type = Form.class),
+	@XmlElementRefs(value = { @XmlElementRef(name = "Form", type = Form.class),
 			@XmlElementRef(name = "JobLauncherForm", type = JobLauncherForm.class) })
 	protected Form form;
 
@@ -533,13 +527,7 @@
 			form.setId(getId());
 			form.markReady(true);
 		} else {
-<<<<<<< HEAD
-			throw new RuntimeException(
-					"Form cannot be null in constructor for "
-							+ this.getClass().getName());
-=======
 			throw new RuntimeException("Form cannot be null in constructor for " + this.getClass().getName());
->>>>>>> 5c7478ef
 		}
 
 		// Setup the output file handle.
@@ -825,24 +813,14 @@
 		if (!status.equals(FormStatus.NeedsInfo)) {
 			idsMatch = preparedForm.getId() == form.getId();
 			namesMatch = preparedForm.getName().equals(form.getName());
-<<<<<<< HEAD
-			descMatch = preparedForm.getDescription().equals(
-					form.getDescription());
-=======
 			descMatch = preparedForm.getDescription().equals(form.getDescription());
->>>>>>> 5c7478ef
 			itemIdsMatch = preparedForm.getItemID() == form.getItemID();
 		} else {
 			// Otherwise check the Action's Form
 			actionForm = action.getForm();
 			idsMatch = preparedForm.getId() == actionForm.getId();
 			namesMatch = preparedForm.getName().equals(actionForm.getName());
-<<<<<<< HEAD
-			descMatch = preparedForm.getDescription().equals(
-					actionForm.getDescription());
-=======
 			descMatch = preparedForm.getDescription().equals(actionForm.getDescription());
->>>>>>> 5c7478ef
 			itemIdsMatch = preparedForm.getItemID() == actionForm.getItemID();
 		}
 
@@ -872,24 +850,11 @@
 				retVal = action.submitForm(preparedForm);
 			}
 		} else {
-<<<<<<< HEAD
-			System.err.println("Item " + getId() + " Message: Something is "
-					+ "wrong with the submitted form.");
-			System.err.println("Item " + getId() + " Message: Matching Ids... "
-					+ idsMatch);
-			System.err.println("Item " + getId() + " Message: Matching Names..."
-					+ namesMatch);
-			System.err.println("Item " + getId()
-					+ " Message: Matching Descriptions..." + descMatch);
-			System.err.println("Item " + getId() + " Message: Matching Item Ids..."
-					+ itemIdsMatch);
-=======
 			logger.error("Item " + getId() + " Message: Something is " + "wrong with the submitted form.");
 			logger.error("Item " + getId() + " Message: Matching Ids... " + idsMatch);
 			logger.error("Item " + getId() + " Message: Matching Names..." + namesMatch);
 			logger.error("Item " + getId() + " Message: Matching Descriptions..." + descMatch);
 			logger.error("Item " + getId() + " Message: Matching Item Ids..." + itemIdsMatch);
->>>>>>> 5c7478ef
 		}
 
 		// Set the status
@@ -939,12 +904,7 @@
 		IFile outputFile = null;
 		ByteArrayOutputStream outputStream = new ByteArrayOutputStream();
 		Hashtable<String, String> propsDictionary = null;
-<<<<<<< HEAD
-		String filename = (form.getName() + "_" + form.getId()).replaceAll(
-				"\\s+", "_");
-=======
 		String filename = (form.getName() + "_" + form.getId()).replaceAll("\\s+", "_");
->>>>>>> 5c7478ef
 
 		// Make sure the action is allowed and that the Item is enabled
 		if (allowedActions.contains(actionName) && enabled) {
@@ -968,12 +928,7 @@
 					// Setup the dictionary
 					propsDictionary = new Hashtable<String, String>();
 					// Set the output file name
-<<<<<<< HEAD
-					propsDictionary.put("iceTaggedOutputFileName", outputFile
-							.getLocationURI().getPath());
-=======
 					propsDictionary.put("iceTaggedOutputFileName", outputFile.getLocationURI().getPath());
->>>>>>> 5c7478ef
 					// Add the key-value pairs
 					for (Entry i : entryList) {
 						// Use tags if they are available
@@ -982,12 +937,7 @@
 						} else {
 							// Otherwise just use the Entry's name
 							propsDictionary.put(i.getName(), i.getValue());
-<<<<<<< HEAD
-							logger.info("Item Message: Processing value " + i.getTag()
-									+ " = " + i.getValue());
-=======
 							logger.info("Item Message: Processing value " + i.getTag() + " = " + i.getValue());
->>>>>>> 5c7478ef
 						}
 					}
 					// Write the file. This will always overwrite an existing
@@ -1000,7 +950,7 @@
 					notifyListenersOfProjectChange();
 				} catch (CoreException e) {
 					// TODO Auto-generated catch block
-					logger.error(getClass().getName() + " Exception!",e);
+					logger.error(getClass().getName() + " Exception!", e);
 				}
 
 			}
@@ -1248,17 +1198,8 @@
 		// Compute hash code from Item data
 		hash = 31 * hash + this.uniqueId;
 		// If objectName is null, add 0, otherwise add String.hashcode()
-<<<<<<< HEAD
-		hash = 31 * hash
-				+ (null == this.itemName ? 0 : this.itemName.hashCode());
-		hash = 31
-				* hash
-				+ (null == this.itemDescription ? 0 : this.itemDescription
-						.hashCode());
-=======
 		hash = 31 * hash + (null == this.itemName ? 0 : this.itemName.hashCode());
 		hash = 31 * hash + (null == this.itemDescription ? 0 : this.itemDescription.hashCode());
->>>>>>> 5c7478ef
 
 		if (this.allowedActions != null) {
 			hash += 31 * this.allowedActions.hashCode();
@@ -1367,12 +1308,7 @@
 					// Clear out comments
 					String[] typeStringWithoutComments = i.split("\\s+");
 					// Split on equals and parse the type
-<<<<<<< HEAD
-					itemType = ItemType.valueOf(typeStringWithoutComments[0]
-							.split("=")[1].trim());
-=======
 					itemType = ItemType.valueOf(typeStringWithoutComments[0].split("=")[1].trim());
->>>>>>> 5c7478ef
 					break;
 				}
 			}
@@ -1421,8 +1357,6 @@
 	}
 
 	/**
-<<<<<<< HEAD
-=======
 	 * This operation returns the Eclipse Project that is used to manage the
 	 * Item and its associated data.
 	 * 
@@ -1434,7 +1368,6 @@
 	}
 
 	/**
->>>>>>> 5c7478ef
 	 * This operation sets up a master list of Entries that are managed by the
 	 * Item base class to handle dependencies and accelerate dependency
 	 * checking. It is called by the non-nullary constructor and the loadFrom*
@@ -1574,7 +1507,7 @@
 			} catch (CoreException e) {
 				// Complain
 				logger.info("Item Message: " + "Unable to load project files!");
-				logger.error(getClass().getName() + " Exception!",e);
+				logger.error(getClass().getName() + " Exception!", e);
 			}
 		}
 
@@ -1648,7 +1581,7 @@
 					folder.create(true, true, null);
 				} catch (CoreException e) {
 					// Complain
-					logger.error(getClass().getName() + " Exception!",e);
+					logger.error(getClass().getName() + " Exception!", e);
 				}
 			}
 		}
@@ -1667,7 +1600,7 @@
 			try {
 				project.refreshLocal(IResource.DEPTH_INFINITE, null);
 			} catch (CoreException e) {
-				logger.error(getClass().getName() + " Exception!",e);
+				logger.error(getClass().getName() + " Exception!", e);
 			}
 		}
 		return;
@@ -1828,7 +1761,7 @@
 				// Refresh the Project just in case
 				refreshProjectSpace();
 			} catch (IOException e) {
-				logger.error(getClass().getName() + " Exception!",e);
+				logger.error(getClass().getName() + " Exception!", e);
 			}
 		}
 
@@ -1863,7 +1796,7 @@
 				// Refresh the Project just in case
 				refreshProjectSpace();
 			} catch (IOException e) {
-				logger.error(getClass().getName() + " Exception!",e);
+				logger.error(getClass().getName() + " Exception!", e);
 			}
 		}
 		return;
@@ -1883,27 +1816,6 @@
 			try {
 
 				// Walk the directory tree, deleting all the files it contains.
-<<<<<<< HEAD
-				Files.walkFileTree(Paths.get(directory),
-						new SimpleFileVisitor<Path>() {
-							@Override
-							public FileVisitResult visitFile(
-									Path file,
-									java.nio.file.attribute.BasicFileAttributes attrs)
-									throws IOException {
-								Files.delete(file);
-								return FileVisitResult.CONTINUE;
-							}
-
-							@Override
-							public FileVisitResult postVisitDirectory(Path dir,
-									IOException exc) throws IOException {
-								Files.delete(dir);
-								return FileVisitResult.CONTINUE;
-							}
-
-						});
-=======
 				Files.walkFileTree(Paths.get(directory), new SimpleFileVisitor<Path>() {
 					@Override
 					public FileVisitResult visitFile(Path file, java.nio.file.attribute.BasicFileAttributes attrs)
@@ -1919,12 +1831,11 @@
 					}
 
 				});
->>>>>>> 5c7478ef
 
 				// Refresh the Project just in case
 				refreshProjectSpace();
 			} catch (IOException e) {
-				logger.error(getClass().getName() + " Exception!",e);
+				logger.error(getClass().getName() + " Exception!", e);
 			}
 		}
 	}
@@ -1996,15 +1907,8 @@
 				if (fileName.contains(separator)) {
 					pathSteps = fileName.split(separator);
 				}
-<<<<<<< HEAD
-				String destFileName = (pathSteps == null ? fileName
-						: pathSteps[pathSteps.length - 1]);
-				copyDirectory(sourceDir + separator + fileName, destinationDir
-						+ separator + destFileName);
-=======
 				String destFileName = (pathSteps == null ? fileName : pathSteps[pathSteps.length - 1]);
 				copyDirectory(sourceDir + separator + fileName, destinationDir + separator + destFileName);
->>>>>>> 5c7478ef
 			}
 		}
 	}
