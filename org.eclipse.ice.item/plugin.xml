<?xml version="1.0" encoding="UTF-8"?>
<?eclipse version="3.4"?>
<plugin>
<<<<<<< HEAD
   <extension-point id="IMaterialsDatabase" name="Material Database" schema="schema/IMaterialsDatabase.exsd"/>
=======
   <extension-point id="itemBuilder" name="Item Builder" schema="schema/itemBuilder.exsd"/>
   <extension
         id="geometryEditorBuilder"
         name="Geometry Editor"
         point="org.eclipse.ice.item.itemBuilder">
      <implementation
            class="org.eclipse.ice.item.geometry.GeometryEditorBuilder">
      </implementation>
   </extension>
   <extension
         id="jobProfileBuilder"
         name="Job Profile"
         point="org.eclipse.ice.item.itemBuilder">
      <implementation
            class="org.eclipse.ice.item.jobprofile.JobProfileBuilder">
      </implementation>
   </extension>
   <extension
         id="mooseLauncherComponent"
         name="Moose Launcher"
         point="org.eclipse.ice.item.itemBuilder">
      <implementation
            class="org.eclipse.ice.item.nuclear.MOOSELauncherBuilder">
      </implementation>
   </extension>
   <extension
         id="sharpLauncherBuilder"
         name="Sharp Launcher"
         point="org.eclipse.ice.item.itemBuilder">
      <implementation
            class="org.eclipse.ice.item.nuclear.SHARPLauncherBuilder">
      </implementation>
   </extension>
   <extension
         id="sharpModelBuilder"
         name="Sharp Model Builder"
         point="org.eclipse.ice.item.itemBuilder">
      <implementation
            class="org.eclipse.ice.item.nuclear.SHARPModelBuilder">
      </implementation>
   </extension>
   <extension
         id="mooseModelBuilder"
         name="Moose Model"
         point="org.eclipse.ice.item.itemBuilder">
      <implementation
            class="org.eclipse.ice.item.nuclear.MOOSEModelBuilder">
      </implementation>
   </extension>
   <extension
         id="mooseBuilder"
         name="MOOSE Workflow"
         point="org.eclipse.ice.item.itemBuilder">
      <implementation
            class="org.eclipse.ice.item.nuclear.MOOSEBuilder">
      </implementation>
   </extension>
>>>>>>> 4a6fd0ee

</plugin><|MERGE_RESOLUTION|>--- conflicted
+++ resolved
@@ -1,9 +1,7 @@
 <?xml version="1.0" encoding="UTF-8"?>
 <?eclipse version="3.4"?>
 <plugin>
-<<<<<<< HEAD
    <extension-point id="IMaterialsDatabase" name="Material Database" schema="schema/IMaterialsDatabase.exsd"/>
-=======
    <extension-point id="itemBuilder" name="Item Builder" schema="schema/itemBuilder.exsd"/>
    <extension
          id="geometryEditorBuilder"
@@ -61,6 +59,4 @@
             class="org.eclipse.ice.item.nuclear.MOOSEBuilder">
       </implementation>
    </extension>
->>>>>>> 4a6fd0ee
-
 </plugin>