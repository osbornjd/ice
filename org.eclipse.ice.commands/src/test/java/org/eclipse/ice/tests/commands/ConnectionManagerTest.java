--- conflicted
+++ resolved
@@ -115,7 +115,6 @@
 		assert (manager.getConnectionList().size() == 0);
 
 		// Make sure the known hosts are reset to the default directory
-<<<<<<< HEAD
 		manager.setKnownHosts(System.getProperty("user.home") + "/.ssh/known_hosts");
 	
 	}
@@ -144,11 +143,10 @@
 	
 		// assert that it was properly opened
 		assert(manager.isConnectionOpen("keypath"));
-		
-=======
+
 		ConnectionManagerFactory.getConnectionManager()
 				.setKnownHosts(System.getProperty("user.home") + "/.ssh/known_hosts");
->>>>>>> 354a0ec8
+
 	}
 
 	
