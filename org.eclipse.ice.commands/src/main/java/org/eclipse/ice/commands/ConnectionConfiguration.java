--- conflicted
+++ resolved
@@ -35,10 +35,8 @@
 	 * Default constructor
 	 */
 	public ConnectionConfiguration() {
-<<<<<<< HEAD
-=======
+
 		// TODO Auto-generated constructor stub
->>>>>>> 84ef498e
 	}
 
 }