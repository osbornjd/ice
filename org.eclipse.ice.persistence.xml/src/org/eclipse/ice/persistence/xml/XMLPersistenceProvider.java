/*******************************************************************************
 * Copyright (c) 2013, 2014 UT-Battelle, LLC.
 * All rights reserved. This program and the accompanying materials
 * are made available under the terms of the Eclipse Public License v1.0
 * which accompanies this distribution, and is available at
 * http://www.eclipse.org/legal/epl-v10.html
 *
 * Contributors:
 *   Initial API and implementation and/or initial documentation - Jay Jay Billings,
 *   Jordan H. Deyton, Dasha Gorin, Alexander J. McCaskey, Taylor Patterson,
 *   Claire Saunders, Matthew Wang, Anna Wojtowicz
 *******************************************************************************/
package org.eclipse.ice.persistence.xml;

import java.io.ByteArrayInputStream;
import java.io.ByteArrayOutputStream;
import java.util.ArrayList;
import java.util.Hashtable;
import java.util.List;
import java.util.Set;
import java.util.concurrent.ArrayBlockingQueue;
import java.util.concurrent.TimeUnit;
import java.util.concurrent.atomic.AtomicBoolean;

import javax.naming.OperationNotSupportedException;
import javax.xml.bind.JAXBContext;
import javax.xml.bind.JAXBException;
import javax.xml.bind.Marshaller;
import javax.xml.bind.Unmarshaller;

import org.eclipse.core.resources.IFile;
import org.eclipse.core.resources.IProject;
import org.eclipse.core.resources.IResource;
import org.eclipse.core.runtime.CoreException;
import org.eclipse.ice.datastructures.form.Entry;
import org.eclipse.ice.datastructures.form.Form;
import org.eclipse.ice.datastructures.jaxbclassprovider.IJAXBClassProvider;
import org.eclipse.ice.io.serializable.IReader;
import org.eclipse.ice.io.serializable.IWriter;
import org.eclipse.ice.item.Item;
import org.eclipse.ice.item.ItemBuilder;
import org.eclipse.ice.item.persistence.IPersistenceProvider;
import org.eclipse.ice.reactorAnalyzer.ReactorAnalyzer;
import org.slf4j.Logger;
import org.slf4j.LoggerFactory;

/**
 * This class implements the IPersistenceProvider interface using the native XML
 * marshalling routines available on the Item. It stores all of the Items in an
 * Eclipse project and uses the ResourcePlugin to manage that space. Note: The
 * default project must be set by a client! Clients should always make sure that
 * getDefaultProject() does not return null when using this class.
 *
 * It stores items in the workspace in the default project provided by clients.
 * It uses <itemName>_<itemId>.xml for the file names. White space in the item
 * name is replaced with underscores. Items may be stored and loaded from other
 * projects by using the appropriate call.
 *
 * All of the operations performed by this class except for those that load
 * Items are handled on a separate, non-blocking thread. Loading operations are
 * blocking.
 *
 * Items that are loaded by the provider are not constructed with a project.
 *
 * This provider should always be started AFTER all of the Items are registered
 * with it because registering Items while it is running would require stopping
 * the thread and recreating the JAXB context. That is easiest enough to do, but
 * it won't be implemented here until we get a feature request for it.
 *
 * The provider also implements the IReader and IWriter interfaces and is
 * registered with the framework as an XML IO Service. It does not support the
 * find and replace operations from the IReader and IWriter interfaces and it
 * will throw an exception if either is called. In the case of find() it returns
 * null.
 *
 * @author Jay Jay Billings
 *
 */
<<<<<<< HEAD
public class XMLPersistenceProvider implements IPersistenceProvider, Runnable,
		IReader, IWriter {
=======
public class XMLPersistenceProvider implements IPersistenceProvider, Runnable, IReader, IWriter {
>>>>>>> 5c7478ef

	/**
	 * Logger for handling event messages and other information.
	 */
	private static final Logger logger = LoggerFactory.getLogger(XMLPersistenceProvider.class);

	/**
	 * An atomic boolean used to manage the event loop. It is set to true when
	 * start is called and false when stop is called.
	 */
	AtomicBoolean runFlag = new AtomicBoolean();

	/**
	 * This is a private class used to store queue events. The Item or its id
	 * are stored along with one of the words "persist" or "delete" to denote
	 * which task should be performed for the given item. Alternatively, if the
	 * task says "write" the file attribute of the task is used to write the
	 * Form to the specified IFile to satisfy the IWriter interface.
	 *
	 * @author Jay Jay Billings
	 *
	 */
	private static class QueuedTask {
		/**
		 * The item that should be processed.
		 */
		public Item item;
		/**
		 * The task that should be performed; one of "persist," "delete," or
		 * "write."
		 */
		public String task;
		/**
		 * The Form that should be persisted as part of the IWriter interface.
		 */
		public Form form;
		/**
		 * The file to which the Form should be written.
		 */
		public IFile file;
	}

	/**
	 * The blocking queue that holds all of the persistence tasks that are left
	 * to be processed.
	 */
	ArrayBlockingQueue<QueuedTask> taskQueue = new ArrayBlockingQueue<QueuedTask>(1024);

	/**
	 * A private thread on which the event loop is run. The runnable for this
	 * thread is the current instance of this class. All work is processed on
	 * this thread.
	 */
	private Thread eventLoop;

	/**
	 * The Eclipse project used by the provider.
	 */
	private IProject project;

	/**
	 * A list of Items constructed from the ItemBuilders that were registered
	 * with the persistence provider by calling addBuilder(). These Items are
	 * used to create the list of classes passed to the JAXBContext.
	 */
	private ArrayList<Item> referenceItems = new ArrayList<Item>();

	/**
	 * A map of the ids of the Items that have persisted as its keys and the
	 * file names of those Items as values. This is used when loading Items off
	 * of disk and updated when Items are persisted.
	 */
	private Hashtable<Integer, String> itemIdMap = new Hashtable<Integer, String>();

	/**
	 * The list of IJAXBClassProviders to be used in the construction of the
	 * JAXBContext.
	 */
	private List<IJAXBClassProvider> classProviders;

	/**
	 * The JAXBContext that is used to create (un)marshalling tools for the XML
	 * files.
	 */
	JAXBContext context;

	/**
	 * Default constructor.
	 */
	public XMLPersistenceProvider() {
		classProviders = new ArrayList<IJAXBClassProvider>();
	}

	/**
	 * An alternative constructor that allows the project space to be set for
	 * testing.
	 *
	 * @param projectSpace
	 *            The project space that should be used instead of the default.
	 */
	public XMLPersistenceProvider(IProject projectSpace) {
		classProviders = new ArrayList<IJAXBClassProvider>();
		project = projectSpace;
	}

	/**
	 * This operation registers an IJAXBClassProvider with the persistence
	 * provider.
	 *
	 * @param provider
	 *            The IJAXBClassProvider to be used in creation of the
	 *            JAXBContext.
	 */
	public void registerClassProvider(IJAXBClassProvider provider) {
		if (provider != null) {
			logger.info("Adding Class Provider " + provider.getProviderName());
			classProviders.add(provider);
		}

		return;
	}

	/**
	 * This operation loads the Item id map with the contents of the project
	 * space.
	 */
	private void loadItemIdMap() {

		// Local Declarations
		int id;
		ArrayList<String> names = new ArrayList<String>();
		IResource[] members;

		try {
			// Get the list of files in the project space
			members = project.members();
			for (IResource resource : members) {
				// Only add the resources that are xml files with the format
				// that we expect. This uses a regular expression that checks
				// for <itemName>_<itemId>.xml.
				if (resource.getType() == IResource.FILE
<<<<<<< HEAD
						&& resource.getName().matches(
								"^[a-zA-Z0-9_\\-]*_\\d+\\.xml$")) {
=======
						&& resource.getName().matches("^[a-zA-Z0-9_\\-]*_\\d+\\.xml$")) {
>>>>>>> 5c7478ef
					names.add(resource.getName());
				}
			}

			// Get the ids of all of the items from the file names and map them
			// to the names.
			for (String name : names) {
				logger.info("XMLPersistenceProvider Message: " + "Found persisted Item at " + name);
				// Remove the file extension
				String[] nameParts = name.split("\\.");
				String nameMinusExt = nameParts[0];
				// Get the id from the end
				String[] nameMinusExtParts = nameMinusExt.split("_");
				String idString = nameMinusExtParts[nameMinusExtParts.length - 1];
				id = Integer.valueOf(idString);
				// Put the info in the map
				itemIdMap.put(id, name);
			}

		} catch (CoreException e) {
			// TODO Auto-generated catch block
			logger.error(getClass().getName() + " Exception!",e);
		}

		return;
	}

	/**
<<<<<<< HEAD
	 * This operation is responsible for creating the project space used by the
	 * XMLPersistenceProvider.
	 */
	private void createProjectSpace() {

		// Local Declarations
		IWorkspaceRoot workspaceRoot = ResourcesPlugin.getWorkspace().getRoot();
		String projectName = "itemDB";
		System.getProperty("file.separator");

		try {
			// Get the project handle
			project = workspaceRoot.getProject(projectName);
			// If the project does not exist, create it
			if (!project.exists()) {
				// Create the project description
				IProjectDescription desc = ResourcesPlugin.getWorkspace()
						.newProjectDescription(projectName);
				// Create the project
				project.create(desc, null);
			}
			// Open the project if it is not already open
			if (project.exists() && !project.isOpen()) {
				project.open(null);
				// Refresh the project in case users manipulated files.
				project.refreshLocal(IResource.DEPTH_INFINITE, null);
			}
		} catch (CoreException e) {
			// Catch exception for creating the project
			logger.error(getClass().getName() + " Exception!",e);
		}
	}

	/**
=======
>>>>>>> 5c7478ef
	 * This operation creates the JAXBContext used by the provider to create XML
	 * (un)marshallers.
	 *
	 * @throws JAXBException
	 *             An exception indicating that the JAXB Context could not be
	 *             created.
	 */
	private void createJAXBContext() throws JAXBException {
		// Make an array to store the class list of registered Items
		ArrayList<Class> classList = new ArrayList<Class>();
		Class[] classArray = {};
		// Create the list of classes for the JAXBContext
		for (Item refItem : referenceItems) {
			classList.add(refItem.getClass());
		}
		// We need to explicitly add some classes to the list so that they will
		// be handled appropriately. For example, Material does not have a
		// component so it will not get added to the class list when the Form is
		// read from all of the Items above.
		// classList.add(Material.class);

		// Now add all Classes provided by the registered
		// IJAXBClassProviders if they are available.
		if (classProviders.size() > 0) {
			for (IJAXBClassProvider provider : classProviders) {
				classList.addAll(provider.getClasses());
			}
		}

		// Create new JAXB class context and unmarshaller
		context = JAXBContext.newInstance(classList.toArray(classArray));
	}

	/**
	 * This operation is called to start the XMLPersistenceProvider by the OSGi
	 * Declarative Services engine. It sets up the project space and starts the
	 * event loop.
	 *
	 * @throws JAXBException
	 *             An exception indicating that the JAXB Context could not be
	 *             created.
	 */
	public void start() throws JAXBException {

		// Debug information
		logger.info("XMLPersistenceProvider Message: " + "Starting Provider!");

		// Create the JAXB context
		createJAXBContext();

		// Start the event loop
		runFlag.set(true);
		eventLoop = new Thread(this);
		eventLoop.start();

		// Debug information
		logger.info("XMLPersistenceProvider Message: " + "Provider started.");

		return;
	}

	/**
	 * This operation is called to stop the XMLPersistenceProvider by the OSGi
	 * Declarative Services engine. It throws the run flag to shut down the
	 * event loop and waits until it has processed all of its request or for one
	 * minute, whichever is sooner.
	 */
	public void stop() {

		long counter = 0, maxPollCount = 60;

		// Debug information
		logger.info("XMLPersistenceProvider Message: " + "Stopping Provider!");

		// Shut down the thread if it was started
		if (eventLoop != null) {
			// Thrown the flag to shut down the thread
			runFlag.set(false);
			// Watch the thread until it shuts down or for one minute,
			// whichever is sooner.
			while (counter < maxPollCount) {
				if (eventLoop.isAlive()) {
					Thread.currentThread();
					try {
						// Sleep for a second if the event loop is still busy
						Thread.sleep(1000);
					} catch (InterruptedException e) {
						// Complain if something interrupts naptime!
						logger.error(getClass().getName() + " Exception!",e);
					}
					// Increment the counter
					counter++;
				} else {
					// Just quit because the event loop has already died.
					break;
				}
			}
		}

		// Debug information
		logger.info("XMLPersistenceProvider Message: " + "Provider stopped.");

		return;
	}

	/**
	 * This operation registers an ItemBuilder with the persistence provider.
	 *
	 * Every builder registered with the persistence provider is called at least
	 * once so that class information can be stored about the Items they create.
	 *
	 * @param builder
	 */
	public void addBuilder(ItemBuilder builder) {

		logger.info("XMLPersistenceProvider Message: " + "Item " + builder.getItemName() + " registered.");

		// Build an Item from this builder and store it so that we can get its
		// class info later.
		Item item = builder.build(null);
		if (item != null) {
			referenceItems.add(item);
		}

		return;

	}

	/**
	 * This operation returns an output stream containing the XML representation
	 * of an Item stored in a QueuedTask.
	 *
	 * @param obj
	 *            the object to write to the stream
	 * @return the output stream containing the Item as XML
	 */
	private ByteArrayOutputStream createXMLStream(Object obj) {
		// Get the XML
		ByteArrayOutputStream outputStream = new ByteArrayOutputStream();
		// Create the marshaller and write the item
		Marshaller marshaller;
		try {
			marshaller = context.createMarshaller();
			marshaller.setProperty(Marshaller.JAXB_FORMATTED_OUTPUT, Boolean.TRUE);
			marshaller.marshal(obj, outputStream);
		} catch (JAXBException e) {
			// Complain
<<<<<<< HEAD
			logger.error(getClass().getName() + " Exception!",e);
			logger.info("XMLPersistenceProvider Message: "
					+ "Failed to execute persistence task for " + obj);
=======
			logger.error(getClass().getName() + " Exception!", e);
			logger.info("XMLPersistenceProvider Message: " + "Failed to execute persistence task for " + obj);
>>>>>>> 5c7478ef
		}
		return outputStream;
	}

	/**
	 * This operation writes the specified object to the file in XML.
	 *
	 * @param obj
	 *            The object to be written
	 * @param file
	 *            The file to where it should be written
	 */
	private void writeFile(Object obj, IFile file) {
		// Create an output stream containing the XML.
		ByteArrayOutputStream outputStream = createXMLStream(obj);
		// Convert it to an input stream so it can be pushed to file
		ByteArrayInputStream inputStream = new ByteArrayInputStream(outputStream.toByteArray());
		try {
			// Update the output file if it already exists
			if (file.exists()) {
				file.setContents(inputStream, IResource.FORCE, null);
			} else {
				// Or create it from scratch
				file.create(inputStream, IResource.FORCE, null);
			}
		} catch (CoreException e) {
			// Complain
			logger.error(getClass().getName() + " Exception!",e);
		}
		return;
	}

	/**
	 * A utility operation for processing tasks in the event loop.
	 *
	 * @param currentTask
	 *            The current task to be processed.
	 */
	private void processTask(QueuedTask currentTask) {

		// Local Declarations
		String name = null;
		IFile file = null;

		try {
			// Handle the task if it is available
			if (currentTask != null) {
				// Get the file name if this is a persist or delete
				if ("persist".equals(currentTask.task) || "delete".equals(currentTask.task)) {
					// Setup the file name
					name = currentTask.item.getName().replaceAll("\\s+", "_") + ".xml";
					// Get the file from the project registered with the Item.
					// This may change depending on whether or not this Item was
					// created in the default project.
					file = currentTask.item.getProject().getFile(name);
				}
				// Process persists
				if ("persist".equals(currentTask.task) && !(currentTask.item instanceof ReactorAnalyzer)) {
					// Send the Item off to be written to the file
					writeFile(currentTask.item, file);
					// Update the item id map
					itemIdMap.put(currentTask.item.getId(), file.getName());
				} else if ("delete".equals(currentTask.task)) {
					// Handle deletes
					// Make sure it exists, the platform may have deleted it
					// first
					// Sleep for a bit to let the platform delete if it wants
					Thread.currentThread();
					Thread.sleep(100);
					if (file.exists()) {
						file.delete(true, null);
					}
					// Update the item id map
					itemIdMap.remove(currentTask.item.getId());
				} else if ("write".equals(currentTask.task)) {
					// Deal with simple Form write requests from the IWriter
					// interface.
					writeFile(currentTask.form, currentTask.file);
				} else if ("rename".equals(currentTask.task)) {
					String oldFile = itemIdMap.get(currentTask.item.getId());
					if (oldFile != null) {
						itemIdMap.put(currentTask.item.getId(), currentTask.file.getName());
						
						// Sleep for a bit to let the platform delete if it wants
						Thread.currentThread();
						Thread.sleep(1000);
						
						IProject project = currentTask.item.getProject();
						IFile oldFileHandle = project.getFile(oldFile);
						if (oldFileHandle.exists()) {
							oldFileHandle.move(currentTask.file.getProjectRelativePath(), true, null);
						}
						
					}

				}
			} else {
				// Otherwise sleep for a bit
				Thread.currentThread();
				Thread.sleep(1000);
			}
		} catch (InterruptedException | CoreException e) {
			// Complain
<<<<<<< HEAD
			logger.error(getClass().getName() + " Exception!",e);
		} catch (CoreException e) {
			// Complain
			logger.error(getClass().getName() + " Exception!",e);
		}
=======
			logger.error(getClass().getName() + " Exception!", e);
		} 
>>>>>>> 5c7478ef

		return;
	}

	/**
	 * The event loop. When Items are persisted, loaded, deleted or updated,
	 * they are added to the queue and those operations are processed on this
	 * thread.
	 */
	@Override
	public void run() {

		// While the provider is set to run, just process tasks from the
		// queue
		while (runFlag.get()) {
			try {
				// Grab the next task
				QueuedTask currentTask = taskQueue.poll(2, TimeUnit.SECONDS);
				// Process it
				processTask(currentTask);
			} catch (InterruptedException e) {
				// TODO Auto-generated catch block
				logger.error(getClass().getName() + " Exception!",e);
			}
		}

	}

	/*
	 * (non-Javadoc)
	 * 
	 * @see
	 * org.eclipse.ice.item.persistence.IPersistenceProvider#renameItem(org.
	 * eclipse.ice.item.Item, java.lang.String)
	 */
	@Override
	public void renameItem(Item item, String newName) {
		IFile newFile = item.getProject().getFile(newName+".xml");
		submitTask(item, "rename", item.getForm(), newFile);
		return;
	}

	/**
	 * A private utility operation that submits a persistence task to the queue.
	 *
	 * @param item
	 *            The Item that is part of the persistence task.
	 * @param id
	 *            The id of the Item to load
	 * @param taskName
	 *            The name of the persistence task to perform. Same as
	 *            QueuedTask.task.
	 * @return True if the task was submitted, false if there was some exception
	 *         or the Item was null.
	 */
	private boolean submitTask(Item item, String taskName, Form form, IFile file) {

		// Local Declarations
		boolean retVal = true;
		QueuedTask task = new QueuedTask();

		// Create and submit the task if the Item is good
		if (item != null) {
			// Setup the task
			task.item = item;
			task.task = taskName;

			if (file != null) {
				task.file = file;
			}
			// Submit the task
			try {
				taskQueue.add(task);
			} catch (Exception exception) {
				// Complain
				exception.printStackTrace();
				retVal = false;
			}
		} else if (form != null && file != null) {
			// Otherwise submit the task if the Form and IFile are good (for the
			// IWriter interface). Setup the task.
			task.task = taskName;
			task.form = form;
			task.file = file;
			// Submit the task
			try {
				taskQueue.add(task);
			} catch (Exception exception) {
				// Complain
				exception.printStackTrace();
				retVal = false;
			}
		} else {
			// The submission was invalid
			retVal = false;
		}
		return retVal;
	}

<<<<<<< HEAD
	/**
	 * This operation persists the Item. It logs the persist order with the
	 * queue and only returns false if an exception is thrown.
	 * 
	 * @param item
	 *            The Item to persist.
	 * @return true if the Item was queued for persistence, false if an
	 *         exception was caught.
=======
	/*
	 * (non-Javadoc)
	 *
	 * @see
	 * org.eclipse.ice.core.iCore.IPersistenceProvider#persistItem(org.eclipse.
	 * ice.item.Item)
>>>>>>> 5c7478ef
	 */
	@Override
	public boolean persistItem(Item item) {
		// Submit the job
		return submitTask(item, "persist", null, null);
	}

	/**
<<<<<<< HEAD
	 * This operation loads the Item. It logs the load order with the queue and
	 * only returns false if an exception is thrown.
	 * 
	 * @param itemID
	 *            id of the Item to load.
	 * @return The loaded Item or null if it could not be loaded.
	 */
	@Override
	public Item loadItem(int itemID) {

		// Local Declarations
=======
	 * This operation loads an Item from an IFile resource.
	 *
	 * @param file
	 *            The IFile that should be loaded as an Item from XML.
	 * @return the Item
	 */
	public Item loadItem(IFile file) {

>>>>>>> 5c7478ef
		Item item = null;
		String fileName;

		try {
<<<<<<< HEAD
			// If the map contains the item, load it.
			fileName = itemIdMap.get(itemID);
			if (fileName != null) {
				// Create the unmarshaller and load the item
				Unmarshaller unmarshaller = context.createUnmarshaller();
				item = (Item) unmarshaller.unmarshal(project.getFile(fileName)
						.getContents());
			}
		} catch (CoreException e) {
			// Complain
			logger.error(getClass().getName() + " Exception!",e);
			// Null out the Item so that it can't be returned uninitialized
			item = null;
		} catch (JAXBException e) {
=======
			// Create the unmarshaller and load the item
			Unmarshaller unmarshaller = context.createUnmarshaller();
			item = (Item) unmarshaller.unmarshal(file.getContents());
		} catch (CoreException | JAXBException e) {
>>>>>>> 5c7478ef
			// Complain
			logger.error(getClass().getName() + " Exception!",e);
			// Null out the Item so that it can't be returned uninitialized
			item = null;
		}

		return item;
	}

<<<<<<< HEAD
=======
	/*
	 * (non-Javadoc)
	 *
	 * @see org.eclipse.ice.core.iCore.IPersistenceProvider#loadItem(int)
	 */
	@Override
	public Item loadItem(int itemID) {

		// Get the file name from the map that stores the ids of the items in
		// the default project.
		String fileName = itemIdMap.get(itemID);

		// Delegate the load to the IFile version of this call
		return loadItem(project.getFile(fileName));
	}

	/*
	 * (non-Javadoc)
	 *
	 * @see
	 * org.eclipse.ice.core.iCore.IPersistenceProvider#loadItem(org.eclipse.core
	 * .resources.IResource)
	 */
	@Override
	public Item loadItem(IResource itemResource) {
		// If the IResource is an IFile, load it and otherwise return null.
		return (itemResource instanceof IFile) ? loadItem((IFile) itemResource) : null;
	}

>>>>>>> 5c7478ef
	/**
	 * This operation deletes the Item. It logs the delete order with the queue
	 * and only returns false if an exception is thrown.
	 *
	 * @param item
	 *            Item that should be deleted.
	 * @return true if the Item was queued for deletion, false if an exception
	 *         was caught.
	 */
	@Override
	public boolean deleteItem(Item item) {
		// Submit the job
		return submitTask(item, "delete", null, null);
	}

	/**
	 * This operation updates the Item. It logs the update order with the queue
	 * and only returns false if an exception is thrown.
	 *
	 * This operation is identical to calling persistItem() because there is no
	 * way to do an efficient merge of the XML files.
	 *
	 * @param item
	 *            Item to update.
	 * @return true if the Item was queued for an update, false if an exception
	 *         was caught.
	 */
	@Override
	public boolean updateItem(Item item) {
		// Submit the job
		return submitTask(item, "persist", null, null);
	}

	/**
	 * This operation loads all of the Items that this provider can find.
	 *
	 * @return A list of all of the Items that this persistence provider was
	 *         able to load from the project space.
	 */
	@Override
	public ArrayList<Item> loadItems() {

		// Local Declarations
		ArrayList<Item> items = new ArrayList<Item>();
		Set<Integer> keys = itemIdMap.keySet();
		Item item = null;

		// Load them all
		for (int id : keys) {
			item = loadItem(id);
			items.add(item);
		}

		return items;
	}

	/*
	 * (non-Javadoc)
<<<<<<< HEAD
	 * 
	 * @see
	 * org.eclipse.ice.io.serializable.IWriter#write(org.eclipse.ice.datastructures
	 * .form.Form, java.net.URI)
=======
	 *
	 * @see org.eclipse.ice.io.serializable.IWriter#write(org.eclipse.ice.
	 * datastructures .form.Form, java.net.URI)
>>>>>>> 5c7478ef
	 */
	@Override
	public void write(Form formToWrite, IFile file) {
		// Submit the job
		submitTask(null, "write", formToWrite, file);
		return;
	}

	/*
	 * (non-Javadoc)
	 *
	 * @see org.eclipse.ice.io.serializable.IWriter#replace(java.net.URI,
	 * java.lang.String, java.lang.String)
	 */
	@Override
	public void replace(IFile file, String regex, String value) {
		try {
			throw new OperationNotSupportedException(
					"XMLPersistenceProvider Error: " + "IWriter.replace() is not supported.");
		} catch (OperationNotSupportedException e) {
			// TODO Auto-generated catch block
			logger.error(getClass().getName() + " Exception!",e);
		}
	}

	/*
	 * (non-Javadoc)
	 *
	 * @see org.eclipse.ice.io.serializable.IWriter#getWriterType()
	 */
	@Override
	public String getWriterType() {
		return "xml";
	}

	/*
	 * (non-Javadoc)
	 *
	 * @see org.eclipse.ice.io.serializable.IReader#read(java.net.URI)
	 */
	@Override
	public Form read(IFile file) {

		Form form = null;

		try {
			// Create the marshaller
			Unmarshaller unmarshaller = context.createUnmarshaller();
			// Grab the form
			form = (Form) unmarshaller.unmarshal(file.getContents());
		} catch (JAXBException e) {
			// TODO Auto-generated catch block
			logger.error(getClass().getName() + " Exception!",e);
		} catch (CoreException e) {
			// TODO Auto-generated catch block
			logger.error(getClass().getName() + " Exception!",e);
		}

		return form;
	}

	/*
	 * (non-Javadoc)
	 *
	 * @see org.eclipse.ice.io.serializable.IReader#findAll(java.net.URI,
	 * java.lang.String)
	 */
	@Override
	public ArrayList<Entry> findAll(IFile file, String regex) {
		try {
			throw new OperationNotSupportedException(
					"XMLPersistenceProvider Error: " + "IReader.findAll() is not supported.");
		} catch (OperationNotSupportedException e) {
			// TODO Auto-generated catch block
			logger.error(getClass().getName() + " Exception!",e);
		}
		return null;
	}

	/*
	 * (non-Javadoc)
	 *
	 * @see org.eclipse.ice.io.serializable.IReader#getReaderType()
	 */
	@Override
	public String getReaderType() {
		return "xml";
	}

	/*
	 * (non-Javadoc)
	 *
	 * @see
	 * org.eclipse.ice.core.iCore.IPersistenceProvider#setDefaultProject(org.
	 * eclipse.core.resources.IProject)
	 */
	@Override
	public void setDefaultProject(IProject project) {
		this.project = project;

		// Get the names and ids for all of the Items that have been persisted.
		loadItemIdMap();
	}

	/*
	 * (non-Javadoc)
	 *
	 * @see org.eclipse.ice.core.iCore.IPersistenceProvider#getDefaultProject()
	 */
	@Override
	public IProject getDefaultProject() {
		return project;
	}

}<|MERGE_RESOLUTION|>--- conflicted
+++ resolved
@@ -76,12 +76,7 @@
  * @author Jay Jay Billings
  *
  */
-<<<<<<< HEAD
-public class XMLPersistenceProvider implements IPersistenceProvider, Runnable,
-		IReader, IWriter {
-=======
 public class XMLPersistenceProvider implements IPersistenceProvider, Runnable, IReader, IWriter {
->>>>>>> 5c7478ef
 
 	/**
 	 * Logger for handling event messages and other information.
@@ -223,12 +218,7 @@
 				// that we expect. This uses a regular expression that checks
 				// for <itemName>_<itemId>.xml.
 				if (resource.getType() == IResource.FILE
-<<<<<<< HEAD
-						&& resource.getName().matches(
-								"^[a-zA-Z0-9_\\-]*_\\d+\\.xml$")) {
-=======
 						&& resource.getName().matches("^[a-zA-Z0-9_\\-]*_\\d+\\.xml$")) {
->>>>>>> 5c7478ef
 					names.add(resource.getName());
 				}
 			}
@@ -250,50 +240,13 @@
 
 		} catch (CoreException e) {
 			// TODO Auto-generated catch block
-			logger.error(getClass().getName() + " Exception!",e);
+			logger.error(getClass().getName() + " Exception!", e);
 		}
 
 		return;
 	}
 
 	/**
-<<<<<<< HEAD
-	 * This operation is responsible for creating the project space used by the
-	 * XMLPersistenceProvider.
-	 */
-	private void createProjectSpace() {
-
-		// Local Declarations
-		IWorkspaceRoot workspaceRoot = ResourcesPlugin.getWorkspace().getRoot();
-		String projectName = "itemDB";
-		System.getProperty("file.separator");
-
-		try {
-			// Get the project handle
-			project = workspaceRoot.getProject(projectName);
-			// If the project does not exist, create it
-			if (!project.exists()) {
-				// Create the project description
-				IProjectDescription desc = ResourcesPlugin.getWorkspace()
-						.newProjectDescription(projectName);
-				// Create the project
-				project.create(desc, null);
-			}
-			// Open the project if it is not already open
-			if (project.exists() && !project.isOpen()) {
-				project.open(null);
-				// Refresh the project in case users manipulated files.
-				project.refreshLocal(IResource.DEPTH_INFINITE, null);
-			}
-		} catch (CoreException e) {
-			// Catch exception for creating the project
-			logger.error(getClass().getName() + " Exception!",e);
-		}
-	}
-
-	/**
-=======
->>>>>>> 5c7478ef
 	 * This operation creates the JAXBContext used by the provider to create XML
 	 * (un)marshallers.
 	 *
@@ -382,7 +335,7 @@
 						Thread.sleep(1000);
 					} catch (InterruptedException e) {
 						// Complain if something interrupts naptime!
-						logger.error(getClass().getName() + " Exception!",e);
+						logger.error(getClass().getName() + " Exception!", e);
 					}
 					// Increment the counter
 					counter++;
@@ -441,14 +394,8 @@
 			marshaller.marshal(obj, outputStream);
 		} catch (JAXBException e) {
 			// Complain
-<<<<<<< HEAD
-			logger.error(getClass().getName() + " Exception!",e);
-			logger.info("XMLPersistenceProvider Message: "
-					+ "Failed to execute persistence task for " + obj);
-=======
 			logger.error(getClass().getName() + " Exception!", e);
 			logger.info("XMLPersistenceProvider Message: " + "Failed to execute persistence task for " + obj);
->>>>>>> 5c7478ef
 		}
 		return outputStream;
 	}
@@ -476,7 +423,7 @@
 			}
 		} catch (CoreException e) {
 			// Complain
-			logger.error(getClass().getName() + " Exception!",e);
+			logger.error(getClass().getName() + " Exception!", e);
 		}
 		return;
 	}
@@ -552,16 +499,8 @@
 			}
 		} catch (InterruptedException | CoreException e) {
 			// Complain
-<<<<<<< HEAD
-			logger.error(getClass().getName() + " Exception!",e);
-		} catch (CoreException e) {
-			// Complain
-			logger.error(getClass().getName() + " Exception!",e);
-		}
-=======
 			logger.error(getClass().getName() + " Exception!", e);
 		} 
->>>>>>> 5c7478ef
 
 		return;
 	}
@@ -584,7 +523,7 @@
 				processTask(currentTask);
 			} catch (InterruptedException e) {
 				// TODO Auto-generated catch block
-				logger.error(getClass().getName() + " Exception!",e);
+				logger.error(getClass().getName() + " Exception!", e);
 			}
 		}
 
@@ -661,23 +600,12 @@
 		return retVal;
 	}
 
-<<<<<<< HEAD
-	/**
-	 * This operation persists the Item. It logs the persist order with the
-	 * queue and only returns false if an exception is thrown.
-	 * 
-	 * @param item
-	 *            The Item to persist.
-	 * @return true if the Item was queued for persistence, false if an
-	 *         exception was caught.
-=======
 	/*
 	 * (non-Javadoc)
 	 *
 	 * @see
 	 * org.eclipse.ice.core.iCore.IPersistenceProvider#persistItem(org.eclipse.
 	 * ice.item.Item)
->>>>>>> 5c7478ef
 	 */
 	@Override
 	public boolean persistItem(Item item) {
@@ -686,19 +614,6 @@
 	}
 
 	/**
-<<<<<<< HEAD
-	 * This operation loads the Item. It logs the load order with the queue and
-	 * only returns false if an exception is thrown.
-	 * 
-	 * @param itemID
-	 *            id of the Item to load.
-	 * @return The loaded Item or null if it could not be loaded.
-	 */
-	@Override
-	public Item loadItem(int itemID) {
-
-		// Local Declarations
-=======
 	 * This operation loads an Item from an IFile resource.
 	 *
 	 * @param file
@@ -707,34 +622,15 @@
 	 */
 	public Item loadItem(IFile file) {
 
->>>>>>> 5c7478ef
 		Item item = null;
-		String fileName;
 
 		try {
-<<<<<<< HEAD
-			// If the map contains the item, load it.
-			fileName = itemIdMap.get(itemID);
-			if (fileName != null) {
-				// Create the unmarshaller and load the item
-				Unmarshaller unmarshaller = context.createUnmarshaller();
-				item = (Item) unmarshaller.unmarshal(project.getFile(fileName)
-						.getContents());
-			}
-		} catch (CoreException e) {
-			// Complain
-			logger.error(getClass().getName() + " Exception!",e);
-			// Null out the Item so that it can't be returned uninitialized
-			item = null;
-		} catch (JAXBException e) {
-=======
 			// Create the unmarshaller and load the item
 			Unmarshaller unmarshaller = context.createUnmarshaller();
 			item = (Item) unmarshaller.unmarshal(file.getContents());
 		} catch (CoreException | JAXBException e) {
->>>>>>> 5c7478ef
 			// Complain
-			logger.error(getClass().getName() + " Exception!",e);
+			logger.error(getClass().getName() + " Exception!", e);
 			// Null out the Item so that it can't be returned uninitialized
 			item = null;
 		}
@@ -742,8 +638,6 @@
 		return item;
 	}
 
-<<<<<<< HEAD
-=======
 	/*
 	 * (non-Javadoc)
 	 *
@@ -773,7 +667,6 @@
 		return (itemResource instanceof IFile) ? loadItem((IFile) itemResource) : null;
 	}
 
->>>>>>> 5c7478ef
 	/**
 	 * This operation deletes the Item. It logs the delete order with the queue
 	 * and only returns false if an exception is thrown.
@@ -832,16 +725,9 @@
 
 	/*
 	 * (non-Javadoc)
-<<<<<<< HEAD
-	 * 
-	 * @see
-	 * org.eclipse.ice.io.serializable.IWriter#write(org.eclipse.ice.datastructures
-	 * .form.Form, java.net.URI)
-=======
 	 *
 	 * @see org.eclipse.ice.io.serializable.IWriter#write(org.eclipse.ice.
 	 * datastructures .form.Form, java.net.URI)
->>>>>>> 5c7478ef
 	 */
 	@Override
 	public void write(Form formToWrite, IFile file) {
@@ -863,7 +749,7 @@
 					"XMLPersistenceProvider Error: " + "IWriter.replace() is not supported.");
 		} catch (OperationNotSupportedException e) {
 			// TODO Auto-generated catch block
-			logger.error(getClass().getName() + " Exception!",e);
+			logger.error(getClass().getName() + " Exception!", e);
 		}
 	}
 
@@ -894,10 +780,10 @@
 			form = (Form) unmarshaller.unmarshal(file.getContents());
 		} catch (JAXBException e) {
 			// TODO Auto-generated catch block
-			logger.error(getClass().getName() + " Exception!",e);
+			logger.error(getClass().getName() + " Exception!", e);
 		} catch (CoreException e) {
 			// TODO Auto-generated catch block
-			logger.error(getClass().getName() + " Exception!",e);
+			logger.error(getClass().getName() + " Exception!", e);
 		}
 
 		return form;
@@ -916,7 +802,7 @@
 					"XMLPersistenceProvider Error: " + "IReader.findAll() is not supported.");
 		} catch (OperationNotSupportedException e) {
 			// TODO Auto-generated catch block
-			logger.error(getClass().getName() + " Exception!",e);
+			logger.error(getClass().getName() + " Exception!", e);
 		}
 		return null;
 	}
