<?xml version="1.0" encoding="UTF-8"?>
<project xmlns="http://maven.apache.org/POM/4.0.0" xmlns:xsi="http://www.w3.org/2001/XMLSchema-instance"
	xsi:schemaLocation="http://maven.apache.org/POM/4.0.0 http://maven.apache.org/xsd/maven-4.0.0.xsd">

	<!-- Custom properties -->
	<properties>
		<tycho-version>0.23.0</tycho-version>
		<pom-filename>${basedir}/pom.xml</pom-filename>
		<target-version>2.1.7.${maven.build.timestamp}</target-version>
		<maven.build.timestamp.format>yyyyMMdd</maven.build.timestamp.format>
	</properties>

	<!-- This is the parent POM from which all modules inherit common settings -->
	<modelVersion>4.0.0</modelVersion>
	<groupId>ICE</groupId>
	<artifactId>org.eclipse.ice.build</artifactId>
	<version>2.1.7.20150821</version>
	<packaging>pom</packaging>

	<profiles>
		<profile>
			<id>macosx</id>
			<activation>
				<os>
					<name>mac os x</name>
					<family>mac</family>
				</os>
			</activation>
			<properties>
				<ui.test.vmargs>-XstartOnFirstThread</ui.test.vmargs>
			</properties>
		</profile>
		<profile>
			<id>other-os</id>
			<activation>
				<os>
					<name>not-mac</name>
					<family>!mac</family>
				</os>
			</activation>
			<properties>
				<ui.test.vmargs></ui.test.vmargs>
			</properties>
		</profile>
		<profile>
			<id>sonar</id>
			<activation>
				<activeByDefault>true</activeByDefault>
			</activation>
			<properties>
				<sonar.jdbc.url>
					jdbc:mysql://${sonarHost}:${sonarJDBCPort}/sonar?useUnicode=true&amp;characterEncoding=utf8&amp;rewriteBatchedStatements=true&amp;useConfigs=maxPerformance
				</sonar.jdbc.url>
				<sonar.jdbc.username>${sonarUser}</sonar.jdbc.username>
				<sonar.jdbc.password>${sonarPassword}</sonar.jdbc.password>
				<sonar.host.url>
					http://${sonarHost}:${sonarPort}/sonar
				</sonar.host.url>
			</properties>
		</profile>

	</profiles>

	<!-- This is the main build part that sets up all of the rules. -->
	<build>
		<plugins>

			<!-- This shows the full name of the POM for debugging. -->
			<plugin>
				<groupId>org.apache.maven.plugins</groupId>
				<artifactId>maven-antrun-plugin</artifactId>
				<version>1.1</version>
				<executions>
					<execution>
						<phase>validate</phase>
						<goals>
							<goal>run</goal>
						</goals>
						<configuration>
							<tasks>
								<echo>Displaying full POM filename:</echo>
								<echo>[pom-filename] ${pom-filename}</echo>
								<echo>${target-version}</echo>
								<echo>${newVersion}</echo>
							</tasks>
						</configuration>
					</execution>
				</executions>
			</plugin>

			<!-- Setup all the tycho build extensions -->
			<plugin>
				<!-- enable tycho build extension -->
				<groupId>org.eclipse.tycho</groupId>
				<artifactId>tycho-maven-plugin</artifactId>
				<version>${tycho-version}</version>
				<extensions>true</extensions>
			</plugin>
			<plugin>
				<groupId>org.eclipse.tycho</groupId>
				<artifactId>tycho-surefire-plugin</artifactId>
				<version>${tycho-version}</version>
				<configuration>
					<includes>
						<include>**/*Tester.class</include>
					</includes>
					<argLine>${ui.test.vmargs}</argLine>
				</configuration>
			</plugin>

			<plugin>
				<groupId>org.eclipse.tycho</groupId>
				<artifactId>tycho-p2-repository-plugin</artifactId>
				<version>${tycho-version}</version>
				<configuration>
					<includeAllDependencies>true</includeAllDependencies>
				</configuration>
			</plugin>

			<!-- This configures the target platform and the supported architectures. -->
			<plugin>
				<groupId>org.eclipse.tycho</groupId>
				<artifactId>target-platform-configuration</artifactId>
				<version>${tycho-version}</version>
				<configuration>
					<pomDependencies>consider</pomDependencies>
					<environments>
						<environment>
							<os>linux</os>
							<ws>gtk</ws>
							<arch>x86</arch>
						</environment>
						<environment>
							<os>linux</os>
							<ws>gtk</ws>
							<arch>x86_64</arch>
						</environment>
						<environment>
							<os>win32</os>
							<ws>win32</ws>
							<arch>x86</arch>
						</environment>
						<environment>
							<os>win32</os>
							<ws>win32</ws>
							<arch>x86_64</arch>
						</environment>
						<environment>
							<os>macosx</os>
							<ws>cocoa</ws>
							<arch>x86_64</arch>
						</environment>
					</environments>
					<target>
						<artifact>
							<groupId>ICE</groupId>
							<artifactId>org.eclipse.ice.target.mars</artifactId>
							<version>${target-version}</version>
							<classifier>mars</classifier>
						</artifact>
					</target>
				</configuration>
			</plugin>

			<!-- This updates the version numbers of the POM, bundles, etc. -->
			<plugin>
				<groupId>org.eclipse.tycho</groupId>
				<artifactId>tycho-versions-plugin</artifactId>
				<version>${tycho-version}</version>
				<executions>
					<execution>
						<id>versions</id>
						<phase>validate</phase>
						<goals>
							<goal>set-version</goal>
							<goal>update-pom</goal>
						</goals>
					</execution>
				</executions>
			</plugin>
		</plugins>

		<!-- This configured git support for examining the bundles and only updating the versions if they change. -->
		<pluginManagement>
			<plugins>
				<plugin>
					<groupId>org.eclipse.tycho</groupId>
					<artifactId>tycho-packaging-plugin</artifactId>
					<version>${tycho-version}</version>
					<dependencies>
						<dependency>
							<groupId>org.eclipse.tycho.extras</groupId>
							<artifactId>tycho-buildtimestamp-jgit</artifactId>
							<version>${tycho-version}</version>
						</dependency>
					</dependencies>
					<configuration>
						<timestampProvider>jgit</timestampProvider>
						<jgit.ignore>
							pom.xml
						</jgit.ignore>
					</configuration>
				</plugin>
				<plugin>
					<groupId>org.eclipse.tycho</groupId>
					<artifactId>tycho-p2-plugin</artifactId>
					<version>${tycho-version}</version>
					<configuration>
						<baselineRepositories>
							<repository>
								<url>https://sourceforge.net/projects/niceproject/files/nightly/update/</url>
							</repository>
						</baselineRepositories>
					</configuration>
				</plugin>
			</plugins>
		</pluginManagement>
	</build>

	<!-- Add the repositories for the Jersey bundles -->
	<repositories>

		<repository>
			<id>jerseyRepository</id>
			<name>Java.net Jersey Repository for Maven</name>
			<url>https://maven.java.net/content/repositories/releases/com/sun/jersey</url>
			<layout>default</layout>
		</repository>

		<repository>
			<id>javaxRepository</id>
			<name>Java.net Repository for Maven</name>
			<url>https://maven.java.net/content/repositories/releases/javax/</url>
			<layout>default</layout>
		</repository>

		<repository>
			<id>codehaus-jackson</id>
			<url>http://snapshots.repository.codehaus.org/org/codehaus/jackson/</url>
			<layout>default</layout>
		</repository>

		<repository>
			<id>EclipseLink Repo</id>
			<url>http://download.eclipse.org/rt/eclipselink/maven.repo</url>
			<layout>default</layout>
		</repository>

		<!-- SpringSource Repositories -->
		<repository>
			<id>com.springsource.repository.bundles.release</id>
			<name>SpringSource Enterprise Bundle Repository - SpringSource Bundle Releases</name>
			<url>http://repository.springsource.com/maven/bundles/release</url>
		</repository>

		<repository>
			<id>com.springsource.repository.bundles.external</id>
			<name>SpringSource Enterprise Bundle Repository - External Bundle Releases</name>
			<url>http://repository.springsource.com/maven/bundles/external</url>
		</repository>

	</repositories>

	<!-- Pull down the Jersey dependencies -->
	<dependencies>

		<dependency>
			<groupId>javax.servlet</groupId>
			<artifactId>servlet-api</artifactId>
			<version>2.5</version>
		</dependency>

		<dependency>
			<groupId>com.sun.jersey</groupId>
			<artifactId>jersey-server</artifactId>
			<version>1.12</version>
		</dependency>

		<dependency>
			<groupId>com.sun.jersey</groupId>
			<artifactId>jersey-servlet</artifactId>
			<version>1.12</version>
		</dependency>

		<dependency>
			<groupId>com.sun.jersey</groupId>
			<artifactId>jersey-client</artifactId>
			<version>1.12</version>
		</dependency>

		<dependency>
			<groupId>com.sun.jersey</groupId>
			<artifactId>jersey-json</artifactId>
			<version>1.12</version>
		</dependency>

		<dependency>
			<groupId>org.codehaus.jackson</groupId>
			<artifactId>jackson-mapper-asl</artifactId>
			<version>1.9.0</version>
		</dependency>

		<dependency>
			<groupId>org.codehaus.jackson</groupId>
			<artifactId>jackson-core-asl</artifactId>
			<version>1.9.0</version>
		</dependency>

		<dependency>
			<groupId>org.codehaus.jackson</groupId>
			<artifactId>jackson-jaxrs</artifactId>
			<version>1.9.0</version>
		</dependency>

		<dependency>
			<groupId>org.codehaus.jackson</groupId>
			<artifactId>jackson-xc</artifactId>
			<version>1.9.0</version>
		</dependency>

		<dependency>
			<groupId>org.codehaus.jettison</groupId>
			<artifactId>jettison</artifactId>
			<version>1.3.1</version>
		</dependency>

		<!-- EclipseLink dependencies -->
		<dependency>
			<groupId>org.eclipse.persistence</groupId>
			<artifactId>org.eclipse.persistence.jpa</artifactId>
			<version>2.4.1</version>
			<scope>provided</scope>
		</dependency>

		<dependency>
			<groupId>org.eclipse.persistence</groupId>
			<artifactId>javax.persistence</artifactId>
			<scope>provided</scope>
			<version>2.0.4</version>
		</dependency>

		<dependency>
			<groupId>org.eclipse.persistence</groupId>
			<artifactId>org.eclipse.persistence.equinox</artifactId>
			<scope>provided</scope>
			<version>2.3.2</version>
		</dependency>

		<!-- SnakeYAML via SpringSource -->
		<dependency>
			<groupId>org.yaml</groupId>
			<artifactId>com.springsource.snakeyaml</artifactId>
			<version>1.6.0</version>
		</dependency>

	</dependencies>

	<!-- the modules that should be built together -->
	<modules>
		<module>../org.eclipse.ice.target.mars</module>
		<module>../../ICEDeps/org.eclipse.ice.dependencies</module>
		<module>../src/org.eclipse.ice.client</module>
		<module>../tests/org.eclipse.ice.client.test</module>
		<module>../src/org.eclipse.ice.client.compatibility</module>
		<module>../src/org.eclipse.ice.client.widgets</module>
		<module>../src/org.eclipse.ice.client.widgets.moose</module>
		<module>../src/org.eclipse.ice.client.widgets.reactoreditor</module>
		<module>../tests/org.eclipse.ice.client.widgets.reactoreditor.test</module>
		<module>../src/org.eclipse.ice.client.widgets.reactoreditor.grid</module>
		<module>../tests/org.eclipse.ice.client.widgets.reactoreditor.grid.test</module>
		<module>../src/org.eclipse.ice.client.widgets.reactoreditor.lwr</module>
		<module>../tests/org.eclipse.ice.client.widgets.reactoreditor.lwr.test</module>
		<module>../src/org.eclipse.ice.client.widgets.reactoreditor.sfr</module>
		<module>../tests/org.eclipse.ice.client.widgets.reactoreditor.sfr.test</module>
		<module>../src/org.eclipse.ice.client.widgets.rcp</module>
		<module>../tests/org.eclipse.ice.client.widgets.test</module>
		<module>../tests/org.eclipse.ice.client.widgets.test.utils</module>
		<module>../tests/org.eclipse.ice.client.widgets.rcp.test</module>
		<module>../src/org.eclipse.ice.client.rcp</module>
		<module>../src/org.eclipse.ice.datastructures</module>
		<module>../tests/org.eclipse.ice.datastructures.test</module>
		<module>../src/org.eclipse.ice.core</module>
		<module>../tests/org.eclipse.ice.core.test</module>
		<module>../src/org.eclipse.ice.item</module>
		<module>../tests/org.eclipse.ice.item.test</module>
		<module>../src/org.eclipse.ice.persistence.xml</module>
		<module>../tests/org.eclipse.ice.persistence.xml.test</module>
		<module>../src/org.eclipse.ice.io</module>
		<module>../tests/org.eclipse.ice.io.test</module>
		<module>../src/org.eclipse.ice.analysistool</module>
		<module>../src/org.eclipse.ice.reactor</module>
		<module>../tests/org.eclipse.ice.reactor.test</module>
		<module>../src/org.eclipse.ice.reactor.sfr</module>
		<module>../tests/org.eclipse.ice.reactor.sfr.test</module>
		<module>../src/org.eclipse.ice.reactor.plant</module>
		<module>../tests/org.eclipse.ice.reactor.plant.test</module>
		<module>../src/org.eclipse.ice.reactor.perspective</module>
		<module>../src/org.eclipse.ice.reactorAnalyzer</module>
		<module>../tests/org.eclipse.ice.reactorAnalyzer.test</module>
		<module>../src/org.eclipse.ice.vibe</module>
		<module>../tests/org.eclipse.ice.vibe.test</module>
		<module>../src/org.eclipse.ice.kdd</module>
		<module>../tests/org.eclipse.ice.kdd.test</module>
		<module>../src/org.eclipse.ice.proteus</module>
		<module>../tests/org.eclipse.ice.proteus.test</module>
		<module>../src/org.eclipse.ice.mesh</module>
		<module>../tests/org.eclipse.ice.mesh.test</module>
		<module>../src/org.eclipse.ice.nek5000</module>
		<module>../tests/org.eclipse.ice.nek5000.test</module>
		<module>../../visit_java_client/gov.lbnl.visit.swt</module>
		<module>../src/org.eclipse.ice.viz</module>
		<module>../tests/org.eclipse.ice.viz.test</module>
		<module>../src/org.eclipse.ice.viz.service</module>
		<module>../tests/org.eclipse.ice.viz.service.test</module>
		<module>../src/org.eclipse.ice.viz.service.geometry</module>
		<module>../tests/org.eclipse.ice.viz.service.geometry.test</module>
		<module>../src/org.eclipse.ice.viz.service.jme3</module>
		<module>../tests/org.eclipse.ice.viz.service.jme3.test</module>
		<module>../src/org.eclipse.ice.viz.service.mesh</module>
		<module>../tests/org.eclipse.ice.viz.service.mesh.test</module>
		<module>../src/org.eclipse.ice.viz.service.visit</module>
		<module>../tests/org.eclipse.ice.viz.service.visit.test</module>
		<module>../src/org.eclipse.ice.viz.service.paraview</module>
		<module>../src/org.eclipse.ice.viz.service.paraview.web</module>
		<module>../tests/org.eclipse.ice.viz.service.paraview.test</module>
		<module>../src/org.eclipse.ice.xolotl</module>
		<module>../src/org.eclipse.ice.materials</module>
		<module>../tests/org.eclipse.ice.materials.test</module>
		<module>../src/org.eclipse.ice.materials.ui</module>
		<module>../src/org.eclipse.ice.caebat.batml</module>
		<module>../tests/org.eclipse.ice.caebat.batml.test</module>
		<module>../src/org.eclipse.ice.sassena</module>
		<module>../tests/org.eclipse.ice.sassena.test</module>
		<module>../src/org.eclipse.ice.reflectivity</module>
		<module>../tests/org.eclipse.ice.reflectivity.test</module>
<<<<<<< HEAD
		<!-- DO NOT ADD PLUGINS AFTER THIS LINE! THE FOLLOWING BUNDLE MUST BUILD 
			LAST! -->
=======
		<module>../src/org.eclipse.ice.reflectivity.ui</module>
		<!-- DO NOT ADD PLUGINS AFTER THIS LINE! THE FOLLOWING BUNDLE MUST 
			BUILD LAST! -->
>>>>>>> 8738b34d
		<module>../features/org.eclipse.ice.feature</module>
	</modules>
</project>
<|MERGE_RESOLUTION|>--- conflicted
+++ resolved
@@ -1,446 +1,441 @@
-<?xml version="1.0" encoding="UTF-8"?>
-<project xmlns="http://maven.apache.org/POM/4.0.0" xmlns:xsi="http://www.w3.org/2001/XMLSchema-instance"
-	xsi:schemaLocation="http://maven.apache.org/POM/4.0.0 http://maven.apache.org/xsd/maven-4.0.0.xsd">
-
-	<!-- Custom properties -->
-	<properties>
-		<tycho-version>0.23.0</tycho-version>
-		<pom-filename>${basedir}/pom.xml</pom-filename>
-		<target-version>2.1.7.${maven.build.timestamp}</target-version>
-		<maven.build.timestamp.format>yyyyMMdd</maven.build.timestamp.format>
-	</properties>
-
-	<!-- This is the parent POM from which all modules inherit common settings -->
-	<modelVersion>4.0.0</modelVersion>
-	<groupId>ICE</groupId>
-	<artifactId>org.eclipse.ice.build</artifactId>
-	<version>2.1.7.20150821</version>
-	<packaging>pom</packaging>
-
-	<profiles>
-		<profile>
-			<id>macosx</id>
-			<activation>
-				<os>
-					<name>mac os x</name>
-					<family>mac</family>
-				</os>
-			</activation>
-			<properties>
-				<ui.test.vmargs>-XstartOnFirstThread</ui.test.vmargs>
-			</properties>
-		</profile>
-		<profile>
-			<id>other-os</id>
-			<activation>
-				<os>
-					<name>not-mac</name>
-					<family>!mac</family>
-				</os>
-			</activation>
-			<properties>
-				<ui.test.vmargs></ui.test.vmargs>
-			</properties>
-		</profile>
-		<profile>
-			<id>sonar</id>
-			<activation>
-				<activeByDefault>true</activeByDefault>
-			</activation>
-			<properties>
-				<sonar.jdbc.url>
-					jdbc:mysql://${sonarHost}:${sonarJDBCPort}/sonar?useUnicode=true&amp;characterEncoding=utf8&amp;rewriteBatchedStatements=true&amp;useConfigs=maxPerformance
-				</sonar.jdbc.url>
-				<sonar.jdbc.username>${sonarUser}</sonar.jdbc.username>
-				<sonar.jdbc.password>${sonarPassword}</sonar.jdbc.password>
-				<sonar.host.url>
-					http://${sonarHost}:${sonarPort}/sonar
-				</sonar.host.url>
-			</properties>
-		</profile>
-
-	</profiles>
-
-	<!-- This is the main build part that sets up all of the rules. -->
-	<build>
-		<plugins>
-
-			<!-- This shows the full name of the POM for debugging. -->
-			<plugin>
-				<groupId>org.apache.maven.plugins</groupId>
-				<artifactId>maven-antrun-plugin</artifactId>
-				<version>1.1</version>
-				<executions>
-					<execution>
-						<phase>validate</phase>
-						<goals>
-							<goal>run</goal>
-						</goals>
-						<configuration>
-							<tasks>
-								<echo>Displaying full POM filename:</echo>
-								<echo>[pom-filename] ${pom-filename}</echo>
-								<echo>${target-version}</echo>
-								<echo>${newVersion}</echo>
-							</tasks>
-						</configuration>
-					</execution>
-				</executions>
-			</plugin>
-
-			<!-- Setup all the tycho build extensions -->
-			<plugin>
-				<!-- enable tycho build extension -->
-				<groupId>org.eclipse.tycho</groupId>
-				<artifactId>tycho-maven-plugin</artifactId>
-				<version>${tycho-version}</version>
-				<extensions>true</extensions>
-			</plugin>
-			<plugin>
-				<groupId>org.eclipse.tycho</groupId>
-				<artifactId>tycho-surefire-plugin</artifactId>
-				<version>${tycho-version}</version>
-				<configuration>
-					<includes>
-						<include>**/*Tester.class</include>
-					</includes>
-					<argLine>${ui.test.vmargs}</argLine>
-				</configuration>
-			</plugin>
-
-			<plugin>
-				<groupId>org.eclipse.tycho</groupId>
-				<artifactId>tycho-p2-repository-plugin</artifactId>
-				<version>${tycho-version}</version>
-				<configuration>
-					<includeAllDependencies>true</includeAllDependencies>
-				</configuration>
-			</plugin>
-
-			<!-- This configures the target platform and the supported architectures. -->
-			<plugin>
-				<groupId>org.eclipse.tycho</groupId>
-				<artifactId>target-platform-configuration</artifactId>
-				<version>${tycho-version}</version>
-				<configuration>
-					<pomDependencies>consider</pomDependencies>
-					<environments>
-						<environment>
-							<os>linux</os>
-							<ws>gtk</ws>
-							<arch>x86</arch>
-						</environment>
-						<environment>
-							<os>linux</os>
-							<ws>gtk</ws>
-							<arch>x86_64</arch>
-						</environment>
-						<environment>
-							<os>win32</os>
-							<ws>win32</ws>
-							<arch>x86</arch>
-						</environment>
-						<environment>
-							<os>win32</os>
-							<ws>win32</ws>
-							<arch>x86_64</arch>
-						</environment>
-						<environment>
-							<os>macosx</os>
-							<ws>cocoa</ws>
-							<arch>x86_64</arch>
-						</environment>
-					</environments>
-					<target>
-						<artifact>
-							<groupId>ICE</groupId>
-							<artifactId>org.eclipse.ice.target.mars</artifactId>
-							<version>${target-version}</version>
-							<classifier>mars</classifier>
-						</artifact>
-					</target>
-				</configuration>
-			</plugin>
-
-			<!-- This updates the version numbers of the POM, bundles, etc. -->
-			<plugin>
-				<groupId>org.eclipse.tycho</groupId>
-				<artifactId>tycho-versions-plugin</artifactId>
-				<version>${tycho-version}</version>
-				<executions>
-					<execution>
-						<id>versions</id>
-						<phase>validate</phase>
-						<goals>
-							<goal>set-version</goal>
-							<goal>update-pom</goal>
-						</goals>
-					</execution>
-				</executions>
-			</plugin>
-		</plugins>
-
-		<!-- This configured git support for examining the bundles and only updating the versions if they change. -->
-		<pluginManagement>
-			<plugins>
-				<plugin>
-					<groupId>org.eclipse.tycho</groupId>
-					<artifactId>tycho-packaging-plugin</artifactId>
-					<version>${tycho-version}</version>
-					<dependencies>
-						<dependency>
-							<groupId>org.eclipse.tycho.extras</groupId>
-							<artifactId>tycho-buildtimestamp-jgit</artifactId>
-							<version>${tycho-version}</version>
-						</dependency>
-					</dependencies>
-					<configuration>
-						<timestampProvider>jgit</timestampProvider>
-						<jgit.ignore>
-							pom.xml
-						</jgit.ignore>
-					</configuration>
-				</plugin>
-				<plugin>
-					<groupId>org.eclipse.tycho</groupId>
-					<artifactId>tycho-p2-plugin</artifactId>
-					<version>${tycho-version}</version>
-					<configuration>
-						<baselineRepositories>
-							<repository>
-								<url>https://sourceforge.net/projects/niceproject/files/nightly/update/</url>
-							</repository>
-						</baselineRepositories>
-					</configuration>
-				</plugin>
-			</plugins>
-		</pluginManagement>
-	</build>
-
-	<!-- Add the repositories for the Jersey bundles -->
-	<repositories>
-
-		<repository>
-			<id>jerseyRepository</id>
-			<name>Java.net Jersey Repository for Maven</name>
-			<url>https://maven.java.net/content/repositories/releases/com/sun/jersey</url>
-			<layout>default</layout>
-		</repository>
-
-		<repository>
-			<id>javaxRepository</id>
-			<name>Java.net Repository for Maven</name>
-			<url>https://maven.java.net/content/repositories/releases/javax/</url>
-			<layout>default</layout>
-		</repository>
-
-		<repository>
-			<id>codehaus-jackson</id>
-			<url>http://snapshots.repository.codehaus.org/org/codehaus/jackson/</url>
-			<layout>default</layout>
-		</repository>
-
-		<repository>
-			<id>EclipseLink Repo</id>
-			<url>http://download.eclipse.org/rt/eclipselink/maven.repo</url>
-			<layout>default</layout>
-		</repository>
-
-		<!-- SpringSource Repositories -->
-		<repository>
-			<id>com.springsource.repository.bundles.release</id>
-			<name>SpringSource Enterprise Bundle Repository - SpringSource Bundle Releases</name>
-			<url>http://repository.springsource.com/maven/bundles/release</url>
-		</repository>
-
-		<repository>
-			<id>com.springsource.repository.bundles.external</id>
-			<name>SpringSource Enterprise Bundle Repository - External Bundle Releases</name>
-			<url>http://repository.springsource.com/maven/bundles/external</url>
-		</repository>
-
-	</repositories>
-
-	<!-- Pull down the Jersey dependencies -->
-	<dependencies>
-
-		<dependency>
-			<groupId>javax.servlet</groupId>
-			<artifactId>servlet-api</artifactId>
-			<version>2.5</version>
-		</dependency>
-
-		<dependency>
-			<groupId>com.sun.jersey</groupId>
-			<artifactId>jersey-server</artifactId>
-			<version>1.12</version>
-		</dependency>
-
-		<dependency>
-			<groupId>com.sun.jersey</groupId>
-			<artifactId>jersey-servlet</artifactId>
-			<version>1.12</version>
-		</dependency>
-
-		<dependency>
-			<groupId>com.sun.jersey</groupId>
-			<artifactId>jersey-client</artifactId>
-			<version>1.12</version>
-		</dependency>
-
-		<dependency>
-			<groupId>com.sun.jersey</groupId>
-			<artifactId>jersey-json</artifactId>
-			<version>1.12</version>
-		</dependency>
-
-		<dependency>
-			<groupId>org.codehaus.jackson</groupId>
-			<artifactId>jackson-mapper-asl</artifactId>
-			<version>1.9.0</version>
-		</dependency>
-
-		<dependency>
-			<groupId>org.codehaus.jackson</groupId>
-			<artifactId>jackson-core-asl</artifactId>
-			<version>1.9.0</version>
-		</dependency>
-
-		<dependency>
-			<groupId>org.codehaus.jackson</groupId>
-			<artifactId>jackson-jaxrs</artifactId>
-			<version>1.9.0</version>
-		</dependency>
-
-		<dependency>
-			<groupId>org.codehaus.jackson</groupId>
-			<artifactId>jackson-xc</artifactId>
-			<version>1.9.0</version>
-		</dependency>
-
-		<dependency>
-			<groupId>org.codehaus.jettison</groupId>
-			<artifactId>jettison</artifactId>
-			<version>1.3.1</version>
-		</dependency>
-
-		<!-- EclipseLink dependencies -->
-		<dependency>
-			<groupId>org.eclipse.persistence</groupId>
-			<artifactId>org.eclipse.persistence.jpa</artifactId>
-			<version>2.4.1</version>
-			<scope>provided</scope>
-		</dependency>
-
-		<dependency>
-			<groupId>org.eclipse.persistence</groupId>
-			<artifactId>javax.persistence</artifactId>
-			<scope>provided</scope>
-			<version>2.0.4</version>
-		</dependency>
-
-		<dependency>
-			<groupId>org.eclipse.persistence</groupId>
-			<artifactId>org.eclipse.persistence.equinox</artifactId>
-			<scope>provided</scope>
-			<version>2.3.2</version>
-		</dependency>
-
-		<!-- SnakeYAML via SpringSource -->
-		<dependency>
-			<groupId>org.yaml</groupId>
-			<artifactId>com.springsource.snakeyaml</artifactId>
-			<version>1.6.0</version>
-		</dependency>
-
-	</dependencies>
-
-	<!-- the modules that should be built together -->
-	<modules>
-		<module>../org.eclipse.ice.target.mars</module>
-		<module>../../ICEDeps/org.eclipse.ice.dependencies</module>
-		<module>../src/org.eclipse.ice.client</module>
-		<module>../tests/org.eclipse.ice.client.test</module>
-		<module>../src/org.eclipse.ice.client.compatibility</module>
-		<module>../src/org.eclipse.ice.client.widgets</module>
-		<module>../src/org.eclipse.ice.client.widgets.moose</module>
-		<module>../src/org.eclipse.ice.client.widgets.reactoreditor</module>
-		<module>../tests/org.eclipse.ice.client.widgets.reactoreditor.test</module>
-		<module>../src/org.eclipse.ice.client.widgets.reactoreditor.grid</module>
-		<module>../tests/org.eclipse.ice.client.widgets.reactoreditor.grid.test</module>
-		<module>../src/org.eclipse.ice.client.widgets.reactoreditor.lwr</module>
-		<module>../tests/org.eclipse.ice.client.widgets.reactoreditor.lwr.test</module>
-		<module>../src/org.eclipse.ice.client.widgets.reactoreditor.sfr</module>
-		<module>../tests/org.eclipse.ice.client.widgets.reactoreditor.sfr.test</module>
-		<module>../src/org.eclipse.ice.client.widgets.rcp</module>
-		<module>../tests/org.eclipse.ice.client.widgets.test</module>
-		<module>../tests/org.eclipse.ice.client.widgets.test.utils</module>
-		<module>../tests/org.eclipse.ice.client.widgets.rcp.test</module>
-		<module>../src/org.eclipse.ice.client.rcp</module>
-		<module>../src/org.eclipse.ice.datastructures</module>
-		<module>../tests/org.eclipse.ice.datastructures.test</module>
-		<module>../src/org.eclipse.ice.core</module>
-		<module>../tests/org.eclipse.ice.core.test</module>
-		<module>../src/org.eclipse.ice.item</module>
-		<module>../tests/org.eclipse.ice.item.test</module>
-		<module>../src/org.eclipse.ice.persistence.xml</module>
-		<module>../tests/org.eclipse.ice.persistence.xml.test</module>
-		<module>../src/org.eclipse.ice.io</module>
-		<module>../tests/org.eclipse.ice.io.test</module>
-		<module>../src/org.eclipse.ice.analysistool</module>
-		<module>../src/org.eclipse.ice.reactor</module>
-		<module>../tests/org.eclipse.ice.reactor.test</module>
-		<module>../src/org.eclipse.ice.reactor.sfr</module>
-		<module>../tests/org.eclipse.ice.reactor.sfr.test</module>
-		<module>../src/org.eclipse.ice.reactor.plant</module>
-		<module>../tests/org.eclipse.ice.reactor.plant.test</module>
-		<module>../src/org.eclipse.ice.reactor.perspective</module>
-		<module>../src/org.eclipse.ice.reactorAnalyzer</module>
-		<module>../tests/org.eclipse.ice.reactorAnalyzer.test</module>
-		<module>../src/org.eclipse.ice.vibe</module>
-		<module>../tests/org.eclipse.ice.vibe.test</module>
-		<module>../src/org.eclipse.ice.kdd</module>
-		<module>../tests/org.eclipse.ice.kdd.test</module>
-		<module>../src/org.eclipse.ice.proteus</module>
-		<module>../tests/org.eclipse.ice.proteus.test</module>
-		<module>../src/org.eclipse.ice.mesh</module>
-		<module>../tests/org.eclipse.ice.mesh.test</module>
-		<module>../src/org.eclipse.ice.nek5000</module>
-		<module>../tests/org.eclipse.ice.nek5000.test</module>
-		<module>../../visit_java_client/gov.lbnl.visit.swt</module>
-		<module>../src/org.eclipse.ice.viz</module>
-		<module>../tests/org.eclipse.ice.viz.test</module>
-		<module>../src/org.eclipse.ice.viz.service</module>
-		<module>../tests/org.eclipse.ice.viz.service.test</module>
-		<module>../src/org.eclipse.ice.viz.service.geometry</module>
+<?xml version="1.0" encoding="UTF-8"?>
+<project xmlns="http://maven.apache.org/POM/4.0.0" xmlns:xsi="http://www.w3.org/2001/XMLSchema-instance"
+	xsi:schemaLocation="http://maven.apache.org/POM/4.0.0 http://maven.apache.org/xsd/maven-4.0.0.xsd">
+
+	<!-- Custom properties -->
+	<properties>
+		<tycho-version>0.23.0</tycho-version>
+		<pom-filename>${basedir}/pom.xml</pom-filename>
+		<target-version>2.1.7.${maven.build.timestamp}</target-version>
+		<maven.build.timestamp.format>yyyyMMdd</maven.build.timestamp.format>
+	</properties>
+
+	<!-- This is the parent POM from which all modules inherit common settings -->
+	<modelVersion>4.0.0</modelVersion>
+	<groupId>ICE</groupId>
+	<artifactId>org.eclipse.ice.build</artifactId>
+	<version>2.1.7.20150821</version>
+	<packaging>pom</packaging>
+
+	<profiles>
+		<profile>
+			<id>macosx</id>
+			<activation>
+				<os>
+					<name>mac os x</name>
+					<family>mac</family>
+				</os>
+			</activation>
+			<properties>
+				<ui.test.vmargs>-XstartOnFirstThread</ui.test.vmargs>
+			</properties>
+		</profile>
+		<profile>
+			<id>other-os</id>
+			<activation>
+				<os>
+					<name>not-mac</name>
+					<family>!mac</family>
+				</os>
+			</activation>
+			<properties>
+				<ui.test.vmargs></ui.test.vmargs>
+			</properties>
+		</profile>
+		<profile>
+			<id>sonar</id>
+			<activation>
+				<activeByDefault>true</activeByDefault>
+			</activation>
+			<properties>
+				<sonar.jdbc.url>
+					jdbc:mysql://${sonarHost}:${sonarJDBCPort}/sonar?useUnicode=true&amp;characterEncoding=utf8&amp;rewriteBatchedStatements=true&amp;useConfigs=maxPerformance
+				</sonar.jdbc.url>
+				<sonar.jdbc.username>${sonarUser}</sonar.jdbc.username>
+				<sonar.jdbc.password>${sonarPassword}</sonar.jdbc.password>
+				<sonar.host.url>
+					http://${sonarHost}:${sonarPort}/sonar
+				</sonar.host.url>
+			</properties>
+		</profile>
+
+	</profiles>
+
+	<!-- This is the main build part that sets up all of the rules. -->
+	<build>
+		<plugins>
+
+			<!-- This shows the full name of the POM for debugging. -->
+			<plugin>
+				<groupId>org.apache.maven.plugins</groupId>
+				<artifactId>maven-antrun-plugin</artifactId>
+				<version>1.1</version>
+				<executions>
+					<execution>
+						<phase>validate</phase>
+						<goals>
+							<goal>run</goal>
+						</goals>
+						<configuration>
+							<tasks>
+								<echo>Displaying full POM filename:</echo>
+								<echo>[pom-filename] ${pom-filename}</echo>
+								<echo>${target-version}</echo>
+								<echo>${newVersion}</echo>
+							</tasks>
+						</configuration>
+					</execution>
+				</executions>
+			</plugin>
+
+			<!-- Setup all the tycho build extensions -->
+			<plugin>
+				<!-- enable tycho build extension -->
+				<groupId>org.eclipse.tycho</groupId>
+				<artifactId>tycho-maven-plugin</artifactId>
+				<version>${tycho-version}</version>
+				<extensions>true</extensions>
+			</plugin>
+			<plugin>
+				<groupId>org.eclipse.tycho</groupId>
+				<artifactId>tycho-surefire-plugin</artifactId>
+				<version>${tycho-version}</version>
+				<configuration>
+					<includes>
+						<include>**/*Tester.class</include>
+					</includes>
+					<argLine>${ui.test.vmargs}</argLine>
+				</configuration>
+			</plugin>
+
+			<plugin>
+				<groupId>org.eclipse.tycho</groupId>
+				<artifactId>tycho-p2-repository-plugin</artifactId>
+				<version>${tycho-version}</version>
+				<configuration>
+					<includeAllDependencies>true</includeAllDependencies>
+				</configuration>
+			</plugin>
+
+			<!-- This configures the target platform and the supported architectures. -->
+			<plugin>
+				<groupId>org.eclipse.tycho</groupId>
+				<artifactId>target-platform-configuration</artifactId>
+				<version>${tycho-version}</version>
+				<configuration>
+					<pomDependencies>consider</pomDependencies>
+					<environments>
+						<environment>
+							<os>linux</os>
+							<ws>gtk</ws>
+							<arch>x86</arch>
+						</environment>
+						<environment>
+							<os>linux</os>
+							<ws>gtk</ws>
+							<arch>x86_64</arch>
+						</environment>
+						<environment>
+							<os>win32</os>
+							<ws>win32</ws>
+							<arch>x86</arch>
+						</environment>
+						<environment>
+							<os>win32</os>
+							<ws>win32</ws>
+							<arch>x86_64</arch>
+						</environment>
+						<environment>
+							<os>macosx</os>
+							<ws>cocoa</ws>
+							<arch>x86_64</arch>
+						</environment>
+					</environments>
+					<target>
+						<artifact>
+							<groupId>ICE</groupId>
+							<artifactId>org.eclipse.ice.target.mars</artifactId>
+							<version>${target-version}</version>
+							<classifier>mars</classifier>
+						</artifact>
+					</target>
+				</configuration>
+			</plugin>
+
+			<!-- This updates the version numbers of the POM, bundles, etc. -->
+			<plugin>
+				<groupId>org.eclipse.tycho</groupId>
+				<artifactId>tycho-versions-plugin</artifactId>
+				<version>${tycho-version}</version>
+				<executions>
+					<execution>
+						<id>versions</id>
+						<phase>validate</phase>
+						<goals>
+							<goal>set-version</goal>
+							<goal>update-pom</goal>
+						</goals>
+					</execution>
+				</executions>
+			</plugin>
+		</plugins>
+
+		<!-- This configured git support for examining the bundles and only updating the versions if they change. -->
+		<pluginManagement>
+			<plugins>
+				<plugin>
+					<groupId>org.eclipse.tycho</groupId>
+					<artifactId>tycho-packaging-plugin</artifactId>
+					<version>${tycho-version}</version>
+					<dependencies>
+						<dependency>
+							<groupId>org.eclipse.tycho.extras</groupId>
+							<artifactId>tycho-buildtimestamp-jgit</artifactId>
+							<version>${tycho-version}</version>
+						</dependency>
+					</dependencies>
+					<configuration>
+						<timestampProvider>jgit</timestampProvider>
+						<jgit.ignore>
+							pom.xml
+						</jgit.ignore>
+					</configuration>
+				</plugin>
+				<plugin>
+					<groupId>org.eclipse.tycho</groupId>
+					<artifactId>tycho-p2-plugin</artifactId>
+					<version>${tycho-version}</version>
+					<configuration>
+						<baselineRepositories>
+							<repository>
+								<url>https://sourceforge.net/projects/niceproject/files/nightly/update/</url>
+							</repository>
+						</baselineRepositories>
+					</configuration>
+				</plugin>
+			</plugins>
+		</pluginManagement>
+	</build>
+
+	<!-- Add the repositories for the Jersey bundles -->
+	<repositories>
+
+		<repository>
+			<id>jerseyRepository</id>
+			<name>Java.net Jersey Repository for Maven</name>
+			<url>https://maven.java.net/content/repositories/releases/com/sun/jersey</url>
+			<layout>default</layout>
+		</repository>
+
+		<repository>
+			<id>javaxRepository</id>
+			<name>Java.net Repository for Maven</name>
+			<url>https://maven.java.net/content/repositories/releases/javax/</url>
+			<layout>default</layout>
+		</repository>
+
+		<repository>
+			<id>codehaus-jackson</id>
+			<url>http://snapshots.repository.codehaus.org/org/codehaus/jackson/</url>
+			<layout>default</layout>
+		</repository>
+
+		<repository>
+			<id>EclipseLink Repo</id>
+			<url>http://download.eclipse.org/rt/eclipselink/maven.repo</url>
+			<layout>default</layout>
+		</repository>
+
+		<!-- SpringSource Repositories -->
+		<repository>
+			<id>com.springsource.repository.bundles.release</id>
+			<name>SpringSource Enterprise Bundle Repository - SpringSource Bundle Releases</name>
+			<url>http://repository.springsource.com/maven/bundles/release</url>
+		</repository>
+
+		<repository>
+			<id>com.springsource.repository.bundles.external</id>
+			<name>SpringSource Enterprise Bundle Repository - External Bundle Releases</name>
+			<url>http://repository.springsource.com/maven/bundles/external</url>
+		</repository>
+
+	</repositories>
+
+	<!-- Pull down the Jersey dependencies -->
+	<dependencies>
+
+		<dependency>
+			<groupId>javax.servlet</groupId>
+			<artifactId>servlet-api</artifactId>
+			<version>2.5</version>
+		</dependency>
+
+		<dependency>
+			<groupId>com.sun.jersey</groupId>
+			<artifactId>jersey-server</artifactId>
+			<version>1.12</version>
+		</dependency>
+
+		<dependency>
+			<groupId>com.sun.jersey</groupId>
+			<artifactId>jersey-servlet</artifactId>
+			<version>1.12</version>
+		</dependency>
+
+		<dependency>
+			<groupId>com.sun.jersey</groupId>
+			<artifactId>jersey-client</artifactId>
+			<version>1.12</version>
+		</dependency>
+
+		<dependency>
+			<groupId>com.sun.jersey</groupId>
+			<artifactId>jersey-json</artifactId>
+			<version>1.12</version>
+		</dependency>
+
+		<dependency>
+			<groupId>org.codehaus.jackson</groupId>
+			<artifactId>jackson-mapper-asl</artifactId>
+			<version>1.9.0</version>
+		</dependency>
+
+		<dependency>
+			<groupId>org.codehaus.jackson</groupId>
+			<artifactId>jackson-core-asl</artifactId>
+			<version>1.9.0</version>
+		</dependency>
+
+		<dependency>
+			<groupId>org.codehaus.jackson</groupId>
+			<artifactId>jackson-jaxrs</artifactId>
+			<version>1.9.0</version>
+		</dependency>
+
+		<dependency>
+			<groupId>org.codehaus.jackson</groupId>
+			<artifactId>jackson-xc</artifactId>
+			<version>1.9.0</version>
+		</dependency>
+
+		<dependency>
+			<groupId>org.codehaus.jettison</groupId>
+			<artifactId>jettison</artifactId>
+			<version>1.3.1</version>
+		</dependency>
+
+		<!-- EclipseLink dependencies -->
+		<dependency>
+			<groupId>org.eclipse.persistence</groupId>
+			<artifactId>org.eclipse.persistence.jpa</artifactId>
+			<version>2.4.1</version>
+			<scope>provided</scope>
+		</dependency>
+
+		<dependency>
+			<groupId>org.eclipse.persistence</groupId>
+			<artifactId>javax.persistence</artifactId>
+			<scope>provided</scope>
+			<version>2.0.4</version>
+		</dependency>
+
+		<dependency>
+			<groupId>org.eclipse.persistence</groupId>
+			<artifactId>org.eclipse.persistence.equinox</artifactId>
+			<scope>provided</scope>
+			<version>2.3.2</version>
+		</dependency>
+
+		<!-- SnakeYAML via SpringSource -->
+		<dependency>
+			<groupId>org.yaml</groupId>
+			<artifactId>com.springsource.snakeyaml</artifactId>
+			<version>1.6.0</version>
+		</dependency>
+
+	</dependencies>
+
+	<!-- the modules that should be built together -->
+	<modules>
+		<module>../org.eclipse.ice.target.mars</module>
+		<module>../../ICEDeps/org.eclipse.ice.dependencies</module>
+		<module>../src/org.eclipse.ice.client</module>
+		<module>../tests/org.eclipse.ice.client.test</module>
+		<module>../src/org.eclipse.ice.client.compatibility</module>
+		<module>../src/org.eclipse.ice.client.widgets</module>
+		<module>../src/org.eclipse.ice.client.widgets.moose</module>
+		<module>../src/org.eclipse.ice.client.widgets.reactoreditor</module>
+		<module>../tests/org.eclipse.ice.client.widgets.reactoreditor.test</module>
+		<module>../src/org.eclipse.ice.client.widgets.reactoreditor.grid</module>
+		<module>../tests/org.eclipse.ice.client.widgets.reactoreditor.grid.test</module>
+		<module>../src/org.eclipse.ice.client.widgets.reactoreditor.lwr</module>
+		<module>../tests/org.eclipse.ice.client.widgets.reactoreditor.lwr.test</module>
+		<module>../src/org.eclipse.ice.client.widgets.reactoreditor.sfr</module>
+		<module>../tests/org.eclipse.ice.client.widgets.reactoreditor.sfr.test</module>
+		<module>../src/org.eclipse.ice.client.widgets.rcp</module>
+		<module>../tests/org.eclipse.ice.client.widgets.test</module>
+		<module>../tests/org.eclipse.ice.client.widgets.test.utils</module>
+		<module>../tests/org.eclipse.ice.client.widgets.rcp.test</module>
+		<module>../src/org.eclipse.ice.client.rcp</module>
+		<module>../src/org.eclipse.ice.datastructures</module>
+		<module>../tests/org.eclipse.ice.datastructures.test</module>
+		<module>../src/org.eclipse.ice.core</module>
+		<module>../tests/org.eclipse.ice.core.test</module>
+		<module>../src/org.eclipse.ice.item</module>
+		<module>../tests/org.eclipse.ice.item.test</module>
+		<module>../src/org.eclipse.ice.persistence.xml</module>
+		<module>../tests/org.eclipse.ice.persistence.xml.test</module>
+		<module>../src/org.eclipse.ice.io</module>
+		<module>../tests/org.eclipse.ice.io.test</module>
+		<module>../src/org.eclipse.ice.analysistool</module>
+		<module>../src/org.eclipse.ice.reactor</module>
+		<module>../tests/org.eclipse.ice.reactor.test</module>
+		<module>../src/org.eclipse.ice.reactor.sfr</module>
+		<module>../tests/org.eclipse.ice.reactor.sfr.test</module>
+		<module>../src/org.eclipse.ice.reactor.plant</module>
+		<module>../tests/org.eclipse.ice.reactor.plant.test</module>
+		<module>../src/org.eclipse.ice.reactor.perspective</module>
+		<module>../src/org.eclipse.ice.reactorAnalyzer</module>
+		<module>../tests/org.eclipse.ice.reactorAnalyzer.test</module>
+		<module>../src/org.eclipse.ice.vibe</module>
+		<module>../tests/org.eclipse.ice.vibe.test</module>
+		<module>../src/org.eclipse.ice.kdd</module>
+		<module>../tests/org.eclipse.ice.kdd.test</module>
+		<module>../src/org.eclipse.ice.proteus</module>
+		<module>../tests/org.eclipse.ice.proteus.test</module>
+		<module>../src/org.eclipse.ice.mesh</module>
+		<module>../tests/org.eclipse.ice.mesh.test</module>
+		<module>../src/org.eclipse.ice.nek5000</module>
+		<module>../tests/org.eclipse.ice.nek5000.test</module>
+		<module>../../visit_java_client/gov.lbnl.visit.swt</module>
+		<module>../src/org.eclipse.ice.viz</module>
+		<module>../tests/org.eclipse.ice.viz.test</module>
+		<module>../src/org.eclipse.ice.viz.service</module>
+		<module>../tests/org.eclipse.ice.viz.service.test</module>
+		<module>../src/org.eclipse.ice.viz.service.geometry</module>
 		<module>../tests/org.eclipse.ice.viz.service.geometry.test</module>
-		<module>../src/org.eclipse.ice.viz.service.jme3</module>
-		<module>../tests/org.eclipse.ice.viz.service.jme3.test</module>
-		<module>../src/org.eclipse.ice.viz.service.mesh</module>
+		<module>../src/org.eclipse.ice.viz.service.jme3</module>
+		<module>../tests/org.eclipse.ice.viz.service.jme3.test</module>
+		<module>../src/org.eclipse.ice.viz.service.mesh</module>
 		<module>../tests/org.eclipse.ice.viz.service.mesh.test</module>
-		<module>../src/org.eclipse.ice.viz.service.visit</module>
-		<module>../tests/org.eclipse.ice.viz.service.visit.test</module>
-		<module>../src/org.eclipse.ice.viz.service.paraview</module>
-		<module>../src/org.eclipse.ice.viz.service.paraview.web</module>
-		<module>../tests/org.eclipse.ice.viz.service.paraview.test</module>
-		<module>../src/org.eclipse.ice.xolotl</module>
-		<module>../src/org.eclipse.ice.materials</module>
-		<module>../tests/org.eclipse.ice.materials.test</module>
-		<module>../src/org.eclipse.ice.materials.ui</module>
-		<module>../src/org.eclipse.ice.caebat.batml</module>
-		<module>../tests/org.eclipse.ice.caebat.batml.test</module>
-		<module>../src/org.eclipse.ice.sassena</module>
-		<module>../tests/org.eclipse.ice.sassena.test</module>
-		<module>../src/org.eclipse.ice.reflectivity</module>
+		<module>../src/org.eclipse.ice.viz.service.visit</module>
+		<module>../tests/org.eclipse.ice.viz.service.visit.test</module>
+		<module>../src/org.eclipse.ice.viz.service.paraview</module>
+		<module>../src/org.eclipse.ice.viz.service.paraview.web</module>
+		<module>../tests/org.eclipse.ice.viz.service.paraview.test</module>
+		<module>../src/org.eclipse.ice.xolotl</module>
+		<module>../src/org.eclipse.ice.materials</module>
+		<module>../tests/org.eclipse.ice.materials.test</module>
+		<module>../src/org.eclipse.ice.materials.ui</module>
+		<module>../src/org.eclipse.ice.caebat.batml</module>
+		<module>../tests/org.eclipse.ice.caebat.batml.test</module>
+		<module>../src/org.eclipse.ice.sassena</module>
+		<module>../tests/org.eclipse.ice.sassena.test</module>
+		<module>../src/org.eclipse.ice.reflectivity</module>
 		<module>../tests/org.eclipse.ice.reflectivity.test</module>
-<<<<<<< HEAD
-		<!-- DO NOT ADD PLUGINS AFTER THIS LINE! THE FOLLOWING BUNDLE MUST BUILD 
-			LAST! -->
-=======
-		<module>../src/org.eclipse.ice.reflectivity.ui</module>
-		<!-- DO NOT ADD PLUGINS AFTER THIS LINE! THE FOLLOWING BUNDLE MUST 
+		<module>../src/org.eclipse.ice.reflectivity.ui</module>
+		<!-- DO NOT ADD PLUGINS AFTER THIS LINE! THE FOLLOWING BUNDLE MUST 
 			BUILD LAST! -->
->>>>>>> 8738b34d
-		<module>../features/org.eclipse.ice.feature</module>
-	</modules>
-</project>
+		<module>../features/org.eclipse.ice.feature</module>
+	</modules>
+</project>