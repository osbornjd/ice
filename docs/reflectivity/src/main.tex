--- conflicted
+++ resolved
@@ -1,5 +1,4 @@
-<<<<<<< HEAD
-\documentclass{article}
+\documentclass{report}
 \usepackage{graphicx}
 \usepackage{hyperref}
 \usepackage{url}
@@ -11,149 +10,6 @@
 \author{Jay Jay Billings and John Ankner}
 \maketitle
 
-This tutorial will show you how to use the ORNL LRAC Neutron Reflectivity
-Simulator. Questions should be directed to billingsjj@ornl.gov.
-
-\section{Installing the Simulator}
-
-You may download the software from the Spallation Neutron Source (SNS) website.
-Locat the file in your downloads directory. It will be named
-\begin{itemize}
-  \item - on Windows
-  \item - on Linux
-  \item - on Mac OS/X
-\end{itemize}
-
-Unzip this file to a directory of your choosing. 
-
-\section{Getting Started}
-
-The LRAC Reflectivity Simulator works by using your data from LRAC and a
-materials configuration that you provide to produce simulated
-neutron reflectivity, scattering density and $RQ^4$ plots. Make sure that you
-have an unaltered data file from LRAC available.
-
-Double click the executable named lrac\_reflectivity or lrac\_reflectivity.exe
-in the directory where you unzipped the simulator. You will be asked to provide the
-name of a directory where data may be stored, (fig. \ref{workspace}.). Use the
-``Browse'' button to select your preferred directory if it is not in the dropdown list. If
-this is your first time using the simulator, create a new directory with no
-other contents in it using the ``Browse'' button.
-
-\begin{figure}[!h]
-\centering
-\includegraphics[width=10cm]{images/workspaceSelector.png}
-\caption{The workspace selector.}
-\label{workspace}
-\end{figure}
-
-Once you choose a workspace, click ``OK'' to load the simulator. You will be
-presented with an empty workbench, (fig. \ref{workbench}).
-
-\begin{figure}[!h]
-\centering
-\includegraphics[width=10cm]{images/workbench.png}
-\caption{The initial empty workbench.}
-\label{workbench}
-\end{figure}
-
-You may run a simulation or modify materials information using the quick launch
-button in the tool bar. The button is a very tiny SNS logo. Clicking it
-will open a window with buttons for calculating reflectivity and modifying
-materials properties, (fig. \ref{launcher}).
-
-\begin{figure}[!h]
-\centering
-\includegraphics[width=10cm]{images/menuLauncher.png}
-\caption{The Reflectivity Quick Launch menu that appears after clicking the
-small SNS logo in the task bar.}
-\label{launcher}
-\end{figure}
-
-Simulating reflectivity (section \ref{simulate}) and manipulating material
-definitions (section \ref{modifyMaterials} are the primary functions of the
-workbench. However, the workbench is also capable of showing your data in
-standalone visualizations (section \ref{viz}), and you can export your data for
-your own use (section \ref{export}).
-
-\section{Loading LRAC Data \& Simulating Reflectivity}
-\label{simulate}
-
-To load your data from LRAC and simulate the reflectivity of your material, open
-the Reflectivity menu by clicking on the SNS logo in the task bar. Click the
-left button labelled ``Calculate Reflectivity.'' This will create a new
-Reflectivity Simulator for you, (fig. \ref{simulator}).
-
-\begin{figure}[!h]
-\centering
-\includegraphics[width=10cm]{images/simulator_sections.png}
-\caption{The reflectivity simulator with the resource view (1) on the left, the
-materials table (2) on the top, and the properties view (3) on the bottom.}
-\label{simulator}
-\end{figure}
-
-This workbench should now be divided into three parts. The leftmost part will be
-an empty ``Resources'' menu for displaying files, images and plots. The top
-right area will show a table with some layered materials listed by default. The
-bottom right area will show a view labelled properties with parameters such as
-``deltaQ0'' and ``Num Layers of Roughness''. (Fig. \ref{simulator} has labelled
-these parts.) Each of these areas can be moved to suit your personal needs by
-clicking and dragging on the tabs labelled ``Resources,'' ``Reflectivity
-Model.xml,'' and ``Properties.''
-
-In the materials table (2), a default configuration of materials is shown. You
-may start to add your materials by clicking the ``Clear'' button on the right,
-which will clear the table of its contents. For each layer of your sample, click
-the ``Add'' button on the right. This will bring up a table of materials from
-which you may choose a material that represents your layer. If your material is
-not in the list, you may add that material to the database, (see section
-\ref{modifyMaterials}). Continue to add layers until you have fully defined your
-material. Once you are done modifying materials, click the blue ``Save'' button
-in the upper left corner or hit the ``Ctrl+S'' hot key combination.
-
-You are required to provide a data file to the Simulator that contains your wave
-vector and other information provided by LRAC, including your measured
-reflectivity. You may provide this data by pressing the ``Browse'' button beside
-the ``Wave Vector (Q) file'' entry in the Properties View. (This is right beside
-the label ``3'' in fig. \ref{simulator}.) While you are modifying properties,
-make sure to change all of the properties (deltaQ0, wavelength, Num Layers of
-Roughness and deltaQ1ByQ) to match your system.
-
-You may now generate your simulated neutron reflectivity by hitting the ``Go!''
-button to the upper right of the materials table. If successful, the message
-``Done!'' will appear to the upper left of the materials table, three new files
-should appear in the Resources menu and a ``Console'' view should appear next to
-the Properties View. If you no longer need to update your properties, you may
-safely minimize this view. Double clicking on one of the new entries -
-Reflectivity Data File, Scattering Density Data File, or RQ^4 Data File - in the
-Resources view will open a plot of the data beneath the materials table, (fig.
-\ref{simulatorPost}).
-
-\begin{figure}[!h]
-\centering
-\includegraphics[width=10cm]{images/simulatorProcessed.png}
-\caption{The reflectivity simulator with the resource view (1) on the left, the
-materials table (2) on the top, and the properties view (3) on the bottom.}
-\label{simulatorPost}
-\end{figure}
-
-
-\section{Adding or Removing Materials}
-\label{modifyMaterials}
-
-More plain text.
-
-\section{Viewing the Data Outside the Simulator}
-\label{viz}
-
-\section{Exporting the Data}
-\label{export}
-=======
-\documentclass{report}
-
-\begin{document}
-
 \input{content}
->>>>>>> 4acb41a5
 
 \end{document}