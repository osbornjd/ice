/*******************************************************************************
 * Copyright (c) 2014 UT-Battelle, LLC.
 * All rights reserved. This program and the accompanying materials
 * are made available under the terms of the Eclipse Public License v1.0
 * which accompanies this distribution, and is available at
 * http://www.eclipse.org/legal/epl-v10.html
 *
 * Contributors:
 *   Initial API and implementation and/or initial documentation - Jay Jay Billings,
 *   Jordan H. Deyton, Dasha Gorin, Alexander J. McCaskey, Taylor Patterson,
 *   Claire Saunders, Matthew Wang, Anna Wojtowicz
 *******************************************************************************/
package org.eclipse.ice.io.ips.test;

import static org.junit.Assert.assertEquals;
import static org.junit.Assert.assertNotNull;
import static org.junit.Assert.assertTrue;
import static org.junit.Assert.fail;

import org.eclipse.core.resources.IFile;
import org.eclipse.core.resources.ResourcesPlugin;
import org.eclipse.core.runtime.IPath;
import org.eclipse.core.runtime.Path;
import org.eclipse.ice.datastructures.ICEObject.Component;
import org.eclipse.ice.datastructures.form.DataComponent;
import org.eclipse.ice.datastructures.form.Form;
import org.eclipse.ice.io.ips.IPSReader;
import org.eclipse.ice.io.ips.IPSWriter;

import java.io.BufferedReader;
import java.io.File;
import java.io.FileNotFoundException;
import java.io.FileOutputStream;
import java.io.FileReader;
import java.io.IOException;
import java.io.InputStreamReader;
import java.net.MalformedURLException;
import java.net.URI;
import java.net.URISyntaxException;
import java.nio.file.Files;
import java.nio.file.StandardCopyOption;
import java.util.ArrayList;
import java.util.Scanner;

import org.junit.Test;

/**
 * Tests the methods of the IPSWriter class.
 * 
 * @author bzq
 *
 */
public class IPSWriterTester {

	/**
	 * Tests the IPSWriter
	 * @throws IOException 
	 * @throws MalformedURLException 
	 */
	@Test
	public void checkIPSWriter() throws MalformedURLException, IOException {

		// Local declarations
		IPSWriter writer = null;
		IPSReader reader = null;

		FileReader fileReader = null;
		String separator = System.getProperty("file.separator");
		String userDir = System.getProperty("user.home") + separator
				+ "ICETests" + separator + "caebatTesterWorkspace" + separator
				+ "Caebat_Model";
		String outputFilePath = userDir + separator + "ips_WriterTest.conf";	
		String exampleFilePath = userDir + separator + "example_ini.conf";
		
		IPath fileIPath = new Path(outputFilePath);
		IPath inputIPath = new Path(exampleFilePath);
		
		IFile outIFile = ResourcesPlugin.getWorkspace().getRoot().getFile(fileIPath);
		IFile inIFile = ResourcesPlugin.getWorkspace().getRoot().getFile(inputIPath);
		
		File exampleFile = new File(exampleFilePath);
		File outFile = new File(outputFilePath);
		
		if (!outFile.exists()) {
			outFile.createNewFile();
		}
		
		// Create a buffered reader to access the contents of the output file
		BufferedReader exampleReader = new BufferedReader(new FileReader(exampleFile));
		BufferedReader buffer = new BufferedReader(new FileReader(outFile));

		// Test that the output file is valid but empty
		assertNotNull(buffer);
		try {
			assertTrue(buffer.read() == -1);
		} catch (IOException e) {
			e.printStackTrace();
			fail("Failed to read BufferedReader");
		}

		/* --- Testing CONSTRUCTION --- */
		writer = new IPSWriter();
		assertNotNull(writer);

		/* --- Testing WRITING --- */
		// Try to write with invalid parameters
		Form fakeForm = null;
		IFile fakeFile = null;

		writer.write(fakeForm, fakeFile);

		// Check that the file is still empty
		try {
			assertTrue(buffer.read() == -1);
		} catch (IOException e) {
			e.printStackTrace();
			fail("Failed to read BufferedReader");
		}

		// Generate valid Components to test with
		Form inputForm = null;
		reader = new IPSReader();
		inputForm = reader.read(inIFile);
		assertNotNull(inputForm);

		// Try to write with valid parameters
		writer.write(inputForm, outIFile);

		// Load up a buffered reader so we can check what came out
		try {
			buffer = new BufferedReader(new FileReader(outFile));
		} catch (IOException e1) {
			// TODO Auto-generated catch block
			e1.printStackTrace();
		}
		
		// Check that the file is not empty and has the correct number of lines
		int numLines = 0;
		try {
			while (buffer.readLine() != null) {
				numLines++;
			}
		} catch (IOException e) {
			e.printStackTrace();
			fail("Failed to read BufferedReader");
		}

		// Make sure we got the length right
		assertEquals(113, numLines);

	
		// Now try reading from the test file and creating another set of
		// Components to compare to the ones read from the example file
		Form outputForm = reader.read(outIFile);

		// Compare the two sets
		ArrayList<Component> components = outputForm.getComponents();
		ArrayList<Component> testComponents = inputForm.getComponents();
		assertEquals(components.size(), testComponents.size());
		for (int i = 0; i < components.size(); i++) {
			assertTrue(components.get(i).getName()
					.equals(testComponents.get(i).getName()));
		}

		// Delete the test output file
		// Close the buffered reader
		try {
			buffer.close();
			exampleReader.close();
		} catch (IOException e) {
			e.printStackTrace();
			fail("Failed to close BufferedReader");
		}
		
		// Remove the output file
		if (outFile.exists()) {
			outFile.delete();
		}
		
		// Test the replace method
		File tempFile = new File(inIFile.getFullPath().toOSString().split("[.]")[0] + "_test.conf");
		if (tempFile.exists()) tempFile.delete();
		Files.copy(exampleFile.toPath(), tempFile.toPath());
		assertTrue(tempFile.exists());
		
		// Call the replace method
		String replace = "AHAHAHAHAHA";
		writer.replace(inIFile, "SIM_ROOT = .*", replace);

		// Check if the file contains the replacement
		boolean foundReplacement = false;
		try {
			Scanner scanner = new Scanner(exampleFile);
			while (scanner.hasNextLine()) {
				String line = scanner.nextLine();
				if (line.contains(replace)) {
					foundReplacement = true;
				}
			}
			scanner.close();
		} catch (FileNotFoundException e) {
			e.printStackTrace();
		}
		assertTrue(foundReplacement);
		
		// Copy back the original file and delete the backup
<<<<<<< HEAD
		if (exampleFile.exists()) {
			exampleFile.delete();
		}
		Files.copy(tempFile.toPath(),exampleFile.toPath());
=======
		if (exampleFile.getAbsoluteFile().exists()) {
			exampleFile.delete();
		}
		Files.copy(tempFile.toPath(), exampleFile.toPath(), StandardCopyOption.REPLACE_EXISTING);
>>>>>>> 1cab4530
		tempFile.delete();
		
		return;
	}
}<|MERGE_RESOLUTION|>--- conflicted
+++ resolved
@@ -203,18 +203,11 @@
 		}
 		assertTrue(foundReplacement);
 		
-		// Copy back the original file and delete the backup
-<<<<<<< HEAD
-		if (exampleFile.exists()) {
-			exampleFile.delete();
-		}
-		Files.copy(tempFile.toPath(),exampleFile.toPath());
-=======
+		// Copy back the original file and delete the backup=
 		if (exampleFile.getAbsoluteFile().exists()) {
 			exampleFile.delete();
 		}
 		Files.copy(tempFile.toPath(), exampleFile.toPath(), StandardCopyOption.REPLACE_EXISTING);
->>>>>>> 1cab4530
 		tempFile.delete();
 		
 		return;
