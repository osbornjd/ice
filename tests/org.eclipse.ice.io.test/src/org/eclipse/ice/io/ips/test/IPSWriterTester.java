--- conflicted
+++ resolved
@@ -17,13 +17,13 @@
 import static org.junit.Assert.assertTrue;
 import static org.junit.Assert.fail;
 
+import org.eclipse.core.resources.IFile;
+import org.eclipse.core.resources.ResourcesPlugin;
+import org.eclipse.core.runtime.IPath;
+import org.eclipse.core.runtime.Path;
 import org.eclipse.ice.datastructures.ICEObject.Component;
 import org.eclipse.ice.datastructures.form.DataComponent;
-<<<<<<< HEAD
 import org.eclipse.ice.datastructures.form.Form;
-import org.eclipse.ice.datastructures.updateableComposite.Component;
-=======
->>>>>>> 43f81204
 import org.eclipse.ice.io.ips.IPSReader;
 import org.eclipse.ice.io.ips.IPSWriter;
 
@@ -62,41 +62,29 @@
 		IPSReader reader = null;
 
 		FileReader fileReader = null;
-		BufferedReader buffer = null;
 		String separator = System.getProperty("file.separator");
 		String userDir = System.getProperty("user.home") + separator
 				+ "ICETests" + separator + "caebatTesterWorkspace" + separator
 				+ "Caebat_Model";
 		String outputFilePath = userDir + separator + "ips_WriterTest.conf";	
 		String exampleFilePath = userDir + separator + "example_ini.conf";
+		
+		IPath fileIPath = new Path(outputFilePath);
+		IPath inputIPath = new Path(exampleFilePath);
+		
+		IFile outIFile = ResourcesPlugin.getWorkspace().getRoot().getFile(fileIPath);
+		IFile inIFile = ResourcesPlugin.getWorkspace().getRoot().getFile(inputIPath);
+		
+		File exampleFile = new File(exampleFilePath);
 		File outFile = new File(outputFilePath);
 		
 		if (!outFile.exists()) {
 			outFile.createNewFile();
 		}
 		
-		
-		URI outputURI = null;
-		URI inputURI = null;
-		try {
-			outputURI = new URI("file:" + outputFilePath);
-			inputURI = new URI("file:" + exampleFilePath);
-		} catch (URISyntaxException e2) {
-			// TODO Auto-generated catch block
-			e2.printStackTrace();
-		}
-		
-		BufferedReader exampleReader = null;
-		try {
-			exampleReader = new BufferedReader(new FileReader(new File(
-					exampleFilePath)));
-		} catch (FileNotFoundException e1) {
-			// TODO Auto-generated catch block
-			e1.printStackTrace();
-		}
-
 		// Create a buffered reader to access the contents of the output file
-		buffer = new BufferedReader(new InputStreamReader(outputURI.toURL().openStream()));
+		BufferedReader exampleReader = new BufferedReader(new FileReader(exampleFile));
+		BufferedReader buffer = new BufferedReader(new FileReader(outFile));
 
 		// Test that the output file is valid but empty
 		assertNotNull(buffer);
@@ -114,7 +102,7 @@
 		/* --- Testing WRITING --- */
 		// Try to write with invalid parameters
 		Form fakeForm = null;
-		URI fakeFile = null;
+		IFile fakeFile = null;
 
 		writer.write(fakeForm, fakeFile);
 
@@ -129,18 +117,15 @@
 		// Generate valid Components to test with
 		Form inputForm = null;
 		reader = new IPSReader();
-		inputForm = reader.read(inputURI);
+		inputForm = reader.read(inIFile);
 		assertNotNull(inputForm);
 
 		// Try to write with valid parameters
-		writer.write(inputForm, outputURI);
+		writer.write(inputForm, outIFile);
 
 		// Load up a buffered reader so we can check what came out
 		try {
-			buffer = new BufferedReader(new InputStreamReader(outputURI.toURL().openStream()));
-		} catch (MalformedURLException e1) {
-			// TODO Auto-generated catch block
-			e1.printStackTrace();
+			buffer = new BufferedReader(new FileReader(outFile));
 		} catch (IOException e1) {
 			// TODO Auto-generated catch block
 			e1.printStackTrace();
@@ -163,7 +148,7 @@
 	
 		// Now try reading from the test file and creating another set of
 		// Components to compare to the ones read from the example file
-		Form outputForm = reader.read(outputURI);
+		Form outputForm = reader.read(outIFile);
 
 		// Compare the two sets
 		ArrayList<Component> components = outputForm.getComponents();
