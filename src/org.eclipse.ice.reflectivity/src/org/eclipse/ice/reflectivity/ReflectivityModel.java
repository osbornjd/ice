/*******************************************************************************
 * Copyright (c) 2013, 2014 UT-Battelle, LLC.
 * All rights reserved. This program and the accompanying materials
 * are made available under the terms of the Eclipse Public License v1.0
 * which accompanies this distribution, and is available at
 * http://www.eclipse.org/legal/epl-v10.html
 *
 * Contributors:
 *   Initial API and implementation and/or initial documentation - Jay Jay Billings,
 *   Jordan H. Deyton, Dasha Gorin, Alexander J. McCaskey, Taylor Patterson,
 *   Claire Saunders, Matthew Wang, Anna Wojtowicz
 *******************************************************************************/
package org.eclipse.ice.reflectivity;

import java.io.ByteArrayInputStream;
import java.io.IOException;
import java.util.ArrayList;

import javax.xml.bind.annotation.XmlRootElement;

import org.eclipse.core.resources.IFile;
import org.eclipse.core.resources.IProject;
import org.eclipse.core.runtime.CoreException;
import org.eclipse.ice.datastructures.ICEObject.ListComponent;
import org.eclipse.ice.datastructures.form.AllowedValueType;
import org.eclipse.ice.datastructures.form.DataComponent;
import org.eclipse.ice.datastructures.form.Entry;
import org.eclipse.ice.datastructures.form.FormStatus;
import org.eclipse.ice.datastructures.form.Material;
import org.eclipse.ice.datastructures.form.ResourceComponent;
import org.eclipse.ice.datastructures.resource.VizResource;
import org.eclipse.ice.item.model.Model;
import org.eclipse.ice.materials.IMaterialsDatabase;
import org.eclipse.ice.materials.MaterialWritableTableFormat;

/**
 * This classes calculates the reflectivity profile of a set of materials
 * layered on top of each other. It... <add more after you figure out the
 * calculations>
 * 
 * @author Jay Jay Billings, Alex McCaskey
 */
@XmlRootElement(name = "ReflectivityModel")
public class ReflectivityModel extends Model {

	/**
	 * The process action name for calculating the reflectivity.
	 */
	private final String processActionName = "Calculate Reflectivity";

	/**
	 * The constructor.
	 */
	public ReflectivityModel() {
		this(null);
	}

	/**
	 * The constructor with a project space in which files should be handled.
	 * 
	 * @param projectSpace
	 *            The Eclipse project where files should be stored and from
	 *            which they should be retrieved.
	 */
	public ReflectivityModel(IProject projectSpace) {
		// Call super
		super(projectSpace);
	}

	/*
	 * (non-Javadoc)
	 * 
	 * @see org.eclipse.ice.item.Item#process(java.lang.String)
	 */
	@Override
	public FormStatus process(String actionName) {

		// Local Declarations
		FormStatus retVal;

		if (actionName.equals(processActionName)) {

			// Convert the material table to slabs
<<<<<<< HEAD

			// Get the roughness parameter, dQ, dQ/Q and the wavelength

			// Get and load the wave vector and related information

			// Calculate the reflectivity
			ReflectivityCalculator calculator = new ReflectivityCalculator();
			// calculator.getReflectivityProfile(slabs, numRough, deltaQ0,
			// deltaQ1ByQ, wavelength, waveVector, getRQ4);

=======
			ListComponent<Material> matList = (ListComponent<Material>) form
					.getComponent(1);
			ArrayList<Slab> slabs = new ArrayList<Slab>();
			
			// Create the slabs from the materials
			for(Material mat: matList){
				Slab slab = new Slab();
				slab.thickness = mat.getProperty("Thickness (A)");
				slab.interfaceWidth = mat.getProperty("Roughness (A)");
				slab.scatteringLength = mat.getProperty(Material.SCAT_LENGTH_DENSITY);
				slab.trueAbsLength = mat.getProperty(Material.MASS_ABS_COHERENT);
				slab.incAbsLength = mat.getProperty(Material.MASS_ABS_INCOHERENT);
				slabs.add(slab);
			}
			
			
			// Calculate the reflectivity
			ReflectivityCalculator calculator = new ReflectivityCalculator();
			
			//int numRough = calculator.
			//calculator.getReflectivityProfile(slabs, numRough, deltaQ0, deltaQ1ByQ, wavelength, waveVector, getRQ4);
			
>>>>>>> b9be8f55
			// Write the files

			retVal = FormStatus.InfoError;
		} else {
			retVal = super.process(actionName);
		}

		return retVal;
	}

	/*
	 * (non-Javadoc)
	 * 
	 * @see org.eclipse.ice.item.Item#setupForm()
	 */
	@Override
	protected void setupForm() {

		// FIXME! Simple data entered now for testing
		String line1 = "#features,t, p_x, p_y\n";
		String line2 = "#units,t,p_x,p_y\n";
		String line3 = "1.0,1.0,1.0\n";
		String line4 = "2.0,4.0,8.0\n";
		String line5 = "3.0,9.0,27.0\n";
		String allLines = line1 + line2 + line3 + line4 + line5;

		// Create an empty stream for the output files
		ByteArrayInputStream stream = new ByteArrayInputStream(
				allLines.getBytes());

		// Let the parent setup the Form
		super.setupForm();

		// FIXME! - Add a data component for the number of rough layers and the
		// input file
		DataComponent paramComponent = new DataComponent();
		paramComponent.setDescription("Files and Parameters for calculation");
		paramComponent.setName("Parameters and Files");
		paramComponent.setId(1);
		form.addComponent(paramComponent);

		// Add a file entry for the wave vector file
		Entry fileEntry = new Entry() {
			@Override
			protected void setup() {
				// Only set the allowed value type for this. No other work required.
				allowedValueType = AllowedValueType.File;
				return;
			}
		};
		fileEntry.setId(1);
		fileEntry.setName("Wave Vector (Q) file");
		fileEntry.setDescription("Wave vector information for this problem.");
		paramComponent.addEntry(fileEntry);
		
		// Add an entry for the number of layers
//		Entry numLayersEntry = new Entry() {
//			@Override
//			p
//		}

		// Configure a list of property names for the materials
		ArrayList<String> names = new ArrayList<String>();
		names.add("Material ID");
		names.add("Thickness (A)");
		names.add("Roughness (A)");
		names.add(Material.SCAT_LENGTH_DENSITY);
		names.add(Material.MASS_ABS_COHERENT);
		names.add(Material.MASS_ABS_INCOHERENT);
		// Create the writable format to be used by the list
		MaterialWritableTableFormat format = new MaterialWritableTableFormat(
				names);

		// Create the list that will contain all of the material information
		ListComponent<Material> matList = new ListComponent<Material>();
		matList.setId(2);
		matList.setName("Reflectivity Input Data");
		matList.setDescription("Reflectivity Input Data");
		matList.setTableFormat(format);

		// Create a default list of materials for now. This is TEMPORARY, I
		// imagine.
		fillMaterialList(matList);

		// Make sure to put it in the form!
		form.addComponent(matList);

		if (project != null) {
			// FIXME! ID is always 1 at this point!
			String basename = "reflectivityModel_" + getId() + "_";
			// Create the output file for the reflectivity data
			IFile reflectivityFile = project.getFile(basename + "rfd.csv");
			// Create the output file for the scattering density data
			IFile scatteringFile = project.getFile(basename + "scdens.csv");
			try {
				// Reflectivity first
				if (reflectivityFile.exists()) {
					reflectivityFile.delete(true, null);
				}
				reflectivityFile.create(stream, true, null);
				// Then the scattering file
				if (scatteringFile.exists()) {
					scatteringFile.delete(true, null);
				}
				stream.reset();
				scatteringFile.create(stream, true, null);

				// Create the VizResource to hold the reflectivity data
				VizResource reflectivitySource = new VizResource(
						reflectivityFile.getLocation().toFile());
				reflectivitySource.setName("Reflectivity Data File");
				reflectivitySource.setId(1);
				reflectivitySource
						.setDescription("Data from reflectivity calculation");

				// Create the VizResource to hold the scatDensity data
				VizResource scatDensitySource = new VizResource(scatteringFile
						.getLocation().toFile());
				scatDensitySource.setName("Scattering Density Data File");
				scatDensitySource.setId(2);
				scatDensitySource.setDescription("Data from Stattering "
						+ "Density calculation");

				// Create a component to hold the output
				ResourceComponent resources = new ResourceComponent();
				resources.setName("Results");
				resources.setDescription("Results and Output");
				resources.setId(2);
				resources.addResource(reflectivitySource);
				resources.addResource(scatDensitySource);
				form.addComponent(resources);
			} catch (CoreException | IOException e) {
				// Complain
				System.err.println("ReflectivityModel Error: "
						+ "Problem creating reflectivity files!");
				e.printStackTrace();
			}
		}

		// Put the action name in the form so that the reflectivity can be
		// calculated.
		allowedActions.add(0, processActionName);

		return;
	}

	/**
	 * This operation fills the material list with a default set of materials so
	 * that the Item is immediately valid and can be processed.
	 * 
	 * @param matList
	 *            the list of Materials that represents the system. One material
	 *            per layer.
	 */
	private void fillMaterialList(ListComponent<Material> matList) {

		// Local Declarations
		Material material = null;

		// Create the slabs that define the system, starting with air
		Slab air = new Slab();
		air.thickness = 200.0;
		matList.add(convertSlabToMaterial(air, "Air", 1));

		// NiOx
		Slab niOx = new Slab();
		niOx.scatteringLength = (0.00000686 + 0.00000715) / 2.0;
		niOx.trueAbsLength = 2.27931868269305E-09;
		niOx.incAbsLength = 4.74626235093697E-09;
		niOx.thickness = 22.0;
		niOx.interfaceWidth = 4.0 * 2.35;
		matList.add(convertSlabToMaterial(niOx, "NiOx", 1));

		// Ni
		Slab ni = new Slab();
		ni.scatteringLength = 9.31e-6;
		ni.trueAbsLength = 2.27931868269305E-09;
		ni.incAbsLength = 4.74626235093697E-09;
		ni.thickness = 551.0;
		ni.interfaceWidth = 4.3 * 2.35;
		matList.add(convertSlabToMaterial(ni, "Ni", 1));

		// SiNiOx
		Slab siNiOx = new Slab();
		siNiOx.scatteringLength = (0.00000554 + 0.00000585) / 2.0;
		siNiOx.trueAbsLength = 2.27931868269305E-09;
		siNiOx.incAbsLength = 4.74626235093697E-09;
		siNiOx.thickness = 42.0;
		siNiOx.interfaceWidth = 7.0 * 2.35;
		matList.add(convertSlabToMaterial(siNiOx, "SiNiOx", 1));

		// SiOx
		Slab si = new Slab();
		si.scatteringLength = 2.070e-6;
		si.trueAbsLength = 4.74981478870069E-11;
		si.incAbsLength = 1.99769988072137E-12;
		si.thickness = 100.0;
		si.interfaceWidth = 17.5;
		matList.add(convertSlabToMaterial(si, "Si", 1));

		return;
	}

	/**
	 * This operation create a Material based on a Slab
	 * 
	 * @param slab
	 *            the slab
	 * @param name
	 *            the name of the material
	 * @param id
	 *            the material id
	 * @return the new material created from the slab
	 */
	private Material convertSlabToMaterial(Slab slab, String name, int id) {
		// Just add each property of the slab to the list of properties of the
		// material.
		Material material = new Material();
		material.setName(name);
		material.setProperty("Material ID", id);
		material.setProperty("Thickness (A)", slab.thickness);
		material.setProperty("Roughness (A)", slab.interfaceWidth);
		material.setProperty(Material.SCAT_LENGTH_DENSITY,
				slab.scatteringLength);
		material.setProperty(Material.MASS_ABS_COHERENT, slab.trueAbsLength);
		material.setProperty(Material.MASS_ABS_INCOHERENT, slab.incAbsLength);
		return material;
	}

	/*
	 * (non-Javadoc)
	 * 
	 * @see org.eclipse.ice.item.Item#setupItemInfo()
	 */
	@Override
	protected void setupItemInfo() {

		// Local Declarations
		String desc = "This item builds models for " + "Reflectivity.";

		// Describe the Item
		setName(ReflectivityModelBuilder.name);
		setItemBuilderName(ReflectivityModelBuilder.name);
		setDescription(desc);
		itemType = ReflectivityModelBuilder.type;

		return;
	}

	/*
	 * (non-Javadoc)
	 * 
	 * @see org.eclipse.ice.item.Item#setupFormWithServices()
	 */
	@Override
	public void setupFormWithServices() {

		// If the materials database is available, register it as the element
		// provider for the list component of materials on the Form.
		IMaterialsDatabase database = getMaterialsDatabase();
		if (database != null) {
			// Grab the component
			ListComponent<Material> matList = (ListComponent<Material>) form
					.getComponent(1);
			// Set the database as an element source
			matList.setElementSource(database);
		}

		return;
	}

}<|MERGE_RESOLUTION|>--- conflicted
+++ resolved
@@ -49,6 +49,17 @@
 	private final String processActionName = "Calculate Reflectivity";
 
 	/**
+	 * Identification number for the component that contains the parameters.
+	 */
+	public static final int paramsCompId = 1;
+
+	/**
+	 * Identification number for the list component that contains all of the
+	 * materials.
+	 */
+	public static final int matListId = 2;
+
+	/**
 	 * The constructor.
 	 */
 	public ReflectivityModel() {
@@ -81,41 +92,34 @@
 		if (actionName.equals(processActionName)) {
 
 			// Convert the material table to slabs
-<<<<<<< HEAD
 
 			// Get the roughness parameter, dQ, dQ/Q and the wavelength
 
 			// Get and load the wave vector and related information
+
+			ListComponent<Material> matList = (ListComponent<Material>) form
+					.getComponent(2);
+			ArrayList<Slab> slabs = new ArrayList<Slab>();
+
+			// Create the slabs from the materials
+			for (Material mat : matList) {
+				Slab slab = new Slab();
+				slab.thickness = mat.getProperty("Thickness (A)");
+				slab.interfaceWidth = mat.getProperty("Roughness (A)");
+				slab.scatteringLength = mat
+						.getProperty(Material.SCAT_LENGTH_DENSITY);
+				slab.trueAbsLength = mat
+						.getProperty(Material.MASS_ABS_COHERENT);
+				slab.incAbsLength = mat
+						.getProperty(Material.MASS_ABS_INCOHERENT);
+				slabs.add(slab);
+			}
 
 			// Calculate the reflectivity
 			ReflectivityCalculator calculator = new ReflectivityCalculator();
 			// calculator.getReflectivityProfile(slabs, numRough, deltaQ0,
 			// deltaQ1ByQ, wavelength, waveVector, getRQ4);
 
-=======
-			ListComponent<Material> matList = (ListComponent<Material>) form
-					.getComponent(1);
-			ArrayList<Slab> slabs = new ArrayList<Slab>();
-			
-			// Create the slabs from the materials
-			for(Material mat: matList){
-				Slab slab = new Slab();
-				slab.thickness = mat.getProperty("Thickness (A)");
-				slab.interfaceWidth = mat.getProperty("Roughness (A)");
-				slab.scatteringLength = mat.getProperty(Material.SCAT_LENGTH_DENSITY);
-				slab.trueAbsLength = mat.getProperty(Material.MASS_ABS_COHERENT);
-				slab.incAbsLength = mat.getProperty(Material.MASS_ABS_INCOHERENT);
-				slabs.add(slab);
-			}
-			
-			
-			// Calculate the reflectivity
-			ReflectivityCalculator calculator = new ReflectivityCalculator();
-			
-			//int numRough = calculator.
-			//calculator.getReflectivityProfile(slabs, numRough, deltaQ0, deltaQ1ByQ, wavelength, waveVector, getRQ4);
-			
->>>>>>> b9be8f55
 			// Write the files
 
 			retVal = FormStatus.InfoError;
@@ -161,7 +165,8 @@
 		Entry fileEntry = new Entry() {
 			@Override
 			protected void setup() {
-				// Only set the allowed value type for this. No other work required.
+				// Only set the allowed value type for this. No other work
+				// required.
 				allowedValueType = AllowedValueType.File;
 				return;
 			}
@@ -170,12 +175,12 @@
 		fileEntry.setName("Wave Vector (Q) file");
 		fileEntry.setDescription("Wave vector information for this problem.");
 		paramComponent.addEntry(fileEntry);
-		
+
 		// Add an entry for the number of layers
-//		Entry numLayersEntry = new Entry() {
-//			@Override
-//			p
-//		}
+		// Entry numLayersEntry = new Entry() {
+		// @Override
+		// p
+		// }
 
 		// Configure a list of property names for the materials
 		ArrayList<String> names = new ArrayList<String>();
