/*******************************************************************************
 * Copyright (c) 2015 UT-Battelle, LLC.
 * All rights reserved. This program and the accompanying materials
 * are made available under the terms of the Eclipse Public License v1.0
 * which accompanies this distribution, and is available at
 * http://www.eclipse.org/legal/epl-v10.html
 *
 * Contributors:
 *   Jordan Deyton - Initial API and implementation and/or initial documentation
 *   
 *******************************************************************************/
package org.eclipse.ice.viz.service.paraview;

import java.util.HashSet;
import java.util.Set;

<<<<<<< HEAD
import org.eclipse.ice.viz.service.IPlot;
import org.eclipse.ice.viz.service.AbstractVizService;
import org.eclipse.ice.viz.service.connections.ConnectionManager;
import org.eclipse.ice.viz.service.connections.ConnectionTable;
import org.eclipse.ice.viz.service.connections.IConnectionAdapter;
import org.eclipse.ice.viz.service.connections.paraview.ParaViewConnectionAdapter;
import org.eclipse.ice.viz.service.preferences.CustomScopedPreferenceStore;

import com.kitware.vtk.web.VtkWebClient;
=======
import org.eclipse.ice.viz.service.connections.ConnectionPlot;
import org.eclipse.ice.viz.service.connections.ConnectionVizService;
import org.eclipse.ice.viz.service.connections.IVizConnectionManager;
import org.eclipse.ice.viz.service.connections.VizConnection;
import org.eclipse.ice.viz.service.connections.VizConnectionManager;
import org.eclipse.ice.viz.service.paraview.connections.ParaViewConnection;
import org.eclipse.ice.viz.service.paraview.proxy.IParaViewProxy;
import org.eclipse.ice.viz.service.paraview.proxy.IParaViewProxyBuilder;
import org.eclipse.ice.viz.service.paraview.proxy.IParaViewProxyFactory;
import org.eclipse.ice.viz.service.paraview.web.IParaViewWebClient;
>>>>>>> d2e0aa44

/**
 * This class is responsible for providing a service to connect to (or launch)
 * either local or remote instances of ParaView. Additionally, it can be used to
 * create {@link ParaViewPlot}s that can render files supported by ParaView
 * within an SWT-based application.
 * 
 * @see ParaViewPlot
 * 
 * @author Jordan Deyton
 *
 */
public class ParaViewVizService
		extends ConnectionVizService<IParaViewWebClient> {

	/**
	 * The ID of the preferences node under which all connections will be added.
	 */
	public static final String CONNECTIONS_NODE_ID = "org.eclipse.ice.viz.paraview.connections";

	/**
	 * The ID of the preferences page.
	 */
	public static final String PREFERENCE_PAGE_ID = "org.eclipse.ice.viz.service.paraview.preferences";

	/**
	 * The factory of builders used to get {@link IParaViewProxy}s for
	 * manipulating and rendering files with ParaView.
	 */
	private IParaViewProxyFactory proxyFactory;

	/**
	 * The default constructor.
	 * <p>
	 * <b>Note:</b> Only OSGi should call this method!
	 * </p>
	 */
	public ParaViewVizService() {
		// Nothing to do.
	}

	/*
	 * Implements an abstract method from ConnectionVizService.
	 */
	@Override
	protected IVizConnectionManager<IParaViewWebClient> createConnectionManager() {
		// Return a new connection manager that can be used to create a
		// ParaViewConnection.
		return new VizConnectionManager<IParaViewWebClient>() {
			/*
			 * Implements an abstract method from VizConnection.
			 */
			@Override
			protected VizConnection<IParaViewWebClient> createConnection(
					String name, String preferences) {
				return new ParaViewConnection();
			}
		};
	}

	/*
	 * Implements an abstract method from ConnectionVizService.
	 */
	@Override
	protected ConnectionPlot<IParaViewWebClient> createConnectionPlot() {
		return new ParaViewPlot(this);
	}

	/*
	 * Implements an abstract method from ConnectionVizService.
	 */
	@Override
	protected Set<String> findSupportedExtensions() {
		return proxyFactory != null ? proxyFactory.getExtensions()
				: new HashSet<String>(0);
	}

	/*
	 * Implements an abstract method from ConnectionVizService.
	 */
	@Override
	protected String getConnectionPreferencesNodeId() {
		return CONNECTIONS_NODE_ID;
	}

	/*
	 * Implements a method from IVizService.
	 */
	@Override
	public String getName() {
		return "ParaView";
	}

	/**
	 * Gets the factory of builders used to get {@link IParaViewProxy}s for
	 * manipulating and rendering files with ParaView.
	 * 
	 * @return The factory, or {@code null} if it was never set (via OSGi).
	 */
	protected IParaViewProxyFactory getProxyFactory() {
		return proxyFactory;
	}

	/*
	 * Implements a method from IVizService.
	 */
	@Override
	public String getVersion() {
		return "";
	}

	/**
	 * Sets the factory. This factory should be used to create an
	 * {@link IParaViewProxy} when performing operations on a supported file
	 * type.
	 * <p>
	 * <b>Note:</b> This method should only be called by OSGi!
	 * </p>
	 * 
	 * @param factory
	 *            The new factory.
	 */
	protected void setProxyFactory(IParaViewProxyFactory factory) {
		if (factory != null && factory != proxyFactory) {
			proxyFactory = factory;
		}
		return;
	}

	/**
	 * Unsets the {@link IParaViewProxyBuilder} factory if the argument matches.
	 * <p>
	 * <b>Note:</b> This method should only be called by OSGi!
	 * </p>
	 * 
	 * @param factory
	 *            The old factory.
	 */
	protected void unsetProxyFactory(IParaViewProxyFactory factory) {
		if (factory == proxyFactory) {
			proxyFactory = null;
		}
		return;
	}

}
<|MERGE_RESOLUTION|>--- conflicted
+++ resolved
@@ -1,184 +1,172 @@
-/*******************************************************************************
- * Copyright (c) 2015 UT-Battelle, LLC.
- * All rights reserved. This program and the accompanying materials
- * are made available under the terms of the Eclipse Public License v1.0
- * which accompanies this distribution, and is available at
- * http://www.eclipse.org/legal/epl-v10.html
- *
- * Contributors:
- *   Jordan Deyton - Initial API and implementation and/or initial documentation
- *   
- *******************************************************************************/
-package org.eclipse.ice.viz.service.paraview;
-
-import java.util.HashSet;
-import java.util.Set;
-
-<<<<<<< HEAD
-import org.eclipse.ice.viz.service.IPlot;
-import org.eclipse.ice.viz.service.AbstractVizService;
-import org.eclipse.ice.viz.service.connections.ConnectionManager;
-import org.eclipse.ice.viz.service.connections.ConnectionTable;
-import org.eclipse.ice.viz.service.connections.IConnectionAdapter;
-import org.eclipse.ice.viz.service.connections.paraview.ParaViewConnectionAdapter;
-import org.eclipse.ice.viz.service.preferences.CustomScopedPreferenceStore;
-
-import com.kitware.vtk.web.VtkWebClient;
-=======
-import org.eclipse.ice.viz.service.connections.ConnectionPlot;
-import org.eclipse.ice.viz.service.connections.ConnectionVizService;
-import org.eclipse.ice.viz.service.connections.IVizConnectionManager;
-import org.eclipse.ice.viz.service.connections.VizConnection;
-import org.eclipse.ice.viz.service.connections.VizConnectionManager;
-import org.eclipse.ice.viz.service.paraview.connections.ParaViewConnection;
-import org.eclipse.ice.viz.service.paraview.proxy.IParaViewProxy;
-import org.eclipse.ice.viz.service.paraview.proxy.IParaViewProxyBuilder;
-import org.eclipse.ice.viz.service.paraview.proxy.IParaViewProxyFactory;
-import org.eclipse.ice.viz.service.paraview.web.IParaViewWebClient;
->>>>>>> d2e0aa44
-
-/**
- * This class is responsible for providing a service to connect to (or launch)
- * either local or remote instances of ParaView. Additionally, it can be used to
- * create {@link ParaViewPlot}s that can render files supported by ParaView
- * within an SWT-based application.
- * 
- * @see ParaViewPlot
- * 
- * @author Jordan Deyton
- *
- */
-public class ParaViewVizService
-		extends ConnectionVizService<IParaViewWebClient> {
-
-	/**
-	 * The ID of the preferences node under which all connections will be added.
-	 */
-	public static final String CONNECTIONS_NODE_ID = "org.eclipse.ice.viz.paraview.connections";
-
-	/**
-	 * The ID of the preferences page.
-	 */
-	public static final String PREFERENCE_PAGE_ID = "org.eclipse.ice.viz.service.paraview.preferences";
-
-	/**
-	 * The factory of builders used to get {@link IParaViewProxy}s for
-	 * manipulating and rendering files with ParaView.
-	 */
-	private IParaViewProxyFactory proxyFactory;
-
-	/**
-	 * The default constructor.
-	 * <p>
-	 * <b>Note:</b> Only OSGi should call this method!
-	 * </p>
-	 */
-	public ParaViewVizService() {
-		// Nothing to do.
-	}
-
-	/*
-	 * Implements an abstract method from ConnectionVizService.
-	 */
-	@Override
-	protected IVizConnectionManager<IParaViewWebClient> createConnectionManager() {
-		// Return a new connection manager that can be used to create a
-		// ParaViewConnection.
-		return new VizConnectionManager<IParaViewWebClient>() {
-			/*
-			 * Implements an abstract method from VizConnection.
-			 */
-			@Override
-			protected VizConnection<IParaViewWebClient> createConnection(
-					String name, String preferences) {
-				return new ParaViewConnection();
-			}
-		};
-	}
-
-	/*
-	 * Implements an abstract method from ConnectionVizService.
-	 */
-	@Override
-	protected ConnectionPlot<IParaViewWebClient> createConnectionPlot() {
-		return new ParaViewPlot(this);
-	}
-
-	/*
-	 * Implements an abstract method from ConnectionVizService.
-	 */
-	@Override
-	protected Set<String> findSupportedExtensions() {
-		return proxyFactory != null ? proxyFactory.getExtensions()
-				: new HashSet<String>(0);
-	}
-
-	/*
-	 * Implements an abstract method from ConnectionVizService.
-	 */
-	@Override
-	protected String getConnectionPreferencesNodeId() {
-		return CONNECTIONS_NODE_ID;
-	}
-
-	/*
-	 * Implements a method from IVizService.
-	 */
-	@Override
-	public String getName() {
-		return "ParaView";
-	}
-
-	/**
-	 * Gets the factory of builders used to get {@link IParaViewProxy}s for
-	 * manipulating and rendering files with ParaView.
-	 * 
-	 * @return The factory, or {@code null} if it was never set (via OSGi).
-	 */
-	protected IParaViewProxyFactory getProxyFactory() {
-		return proxyFactory;
-	}
-
-	/*
-	 * Implements a method from IVizService.
-	 */
-	@Override
-	public String getVersion() {
-		return "";
-	}
-
-	/**
-	 * Sets the factory. This factory should be used to create an
-	 * {@link IParaViewProxy} when performing operations on a supported file
-	 * type.
-	 * <p>
-	 * <b>Note:</b> This method should only be called by OSGi!
-	 * </p>
-	 * 
-	 * @param factory
-	 *            The new factory.
-	 */
-	protected void setProxyFactory(IParaViewProxyFactory factory) {
-		if (factory != null && factory != proxyFactory) {
-			proxyFactory = factory;
-		}
-		return;
-	}
-
-	/**
-	 * Unsets the {@link IParaViewProxyBuilder} factory if the argument matches.
-	 * <p>
-	 * <b>Note:</b> This method should only be called by OSGi!
-	 * </p>
-	 * 
-	 * @param factory
-	 *            The old factory.
-	 */
-	protected void unsetProxyFactory(IParaViewProxyFactory factory) {
-		if (factory == proxyFactory) {
-			proxyFactory = null;
-		}
-		return;
-	}
-
-}
+/*******************************************************************************
+ * Copyright (c) 2015 UT-Battelle, LLC.
+ * All rights reserved. This program and the accompanying materials
+ * are made available under the terms of the Eclipse Public License v1.0
+ * which accompanies this distribution, and is available at
+ * http://www.eclipse.org/legal/epl-v10.html
+ *
+ * Contributors:
+ *   Jordan Deyton - Initial API and implementation and/or initial documentation
+ *   
+ *******************************************************************************/
+package org.eclipse.ice.viz.service.paraview;
+
+import java.util.HashSet;
+import java.util.Set;
+
+import org.eclipse.ice.viz.service.connections.ConnectionPlot;
+import org.eclipse.ice.viz.service.connections.ConnectionVizService;
+import org.eclipse.ice.viz.service.connections.IVizConnectionManager;
+import org.eclipse.ice.viz.service.connections.VizConnection;
+import org.eclipse.ice.viz.service.connections.VizConnectionManager;
+import org.eclipse.ice.viz.service.paraview.connections.ParaViewConnection;
+import org.eclipse.ice.viz.service.paraview.proxy.IParaViewProxy;
+import org.eclipse.ice.viz.service.paraview.proxy.IParaViewProxyBuilder;
+import org.eclipse.ice.viz.service.paraview.proxy.IParaViewProxyFactory;
+import org.eclipse.ice.viz.service.paraview.web.IParaViewWebClient;
+
+/**
+ * This class is responsible for providing a service to connect to (or launch)
+ * either local or remote instances of ParaView. Additionally, it can be used to
+ * create {@link ParaViewPlot}s that can render files supported by ParaView
+ * within an SWT-based application.
+ * 
+ * @see ParaViewPlot
+ * 
+ * @author Jordan Deyton
+ *
+ */
+public class ParaViewVizService
+		extends ConnectionVizService<IParaViewWebClient> {
+
+	/**
+	 * The ID of the preferences node under which all connections will be added.
+	 */
+	public static final String CONNECTIONS_NODE_ID = "org.eclipse.ice.viz.paraview.connections";
+
+	/**
+	 * The ID of the preferences page.
+	 */
+	public static final String PREFERENCE_PAGE_ID = "org.eclipse.ice.viz.service.paraview.preferences";
+
+	/**
+	 * The factory of builders used to get {@link IParaViewProxy}s for
+	 * manipulating and rendering files with ParaView.
+	 */
+	private IParaViewProxyFactory proxyFactory;
+
+	/**
+	 * The default constructor.
+	 * <p>
+	 * <b>Note:</b> Only OSGi should call this method!
+	 * </p>
+	 */
+	public ParaViewVizService() {
+		// Nothing to do.
+	}
+
+	/*
+	 * Implements an abstract method from ConnectionVizService.
+	 */
+	@Override
+	protected IVizConnectionManager<IParaViewWebClient> createConnectionManager() {
+		// Return a new connection manager that can be used to create a
+		// ParaViewConnection.
+		return new VizConnectionManager<IParaViewWebClient>() {
+			/*
+			 * Implements an abstract method from VizConnection.
+			 */
+			@Override
+			protected VizConnection<IParaViewWebClient> createConnection(
+					String name, String preferences) {
+				return new ParaViewConnection();
+			}
+		};
+	}
+
+	/*
+	 * Implements an abstract method from ConnectionVizService.
+	 */
+	@Override
+	protected ConnectionPlot<IParaViewWebClient> createConnectionPlot() {
+		return new ParaViewPlot(this);
+	}
+
+	/*
+	 * Implements an abstract method from ConnectionVizService.
+	 */
+	@Override
+	protected Set<String> findSupportedExtensions() {
+		return proxyFactory != null ? proxyFactory.getExtensions()
+				: new HashSet<String>(0);
+	}
+
+	/*
+	 * Implements an abstract method from ConnectionVizService.
+	 */
+	@Override
+	protected String getConnectionPreferencesNodeId() {
+		return CONNECTIONS_NODE_ID;
+	}
+
+	/*
+	 * Implements a method from IVizService.
+	 */
+	@Override
+	public String getName() {
+		return "ParaView";
+	}
+
+	/**
+	 * Gets the factory of builders used to get {@link IParaViewProxy}s for
+	 * manipulating and rendering files with ParaView.
+	 * 
+	 * @return The factory, or {@code null} if it was never set (via OSGi).
+	 */
+	protected IParaViewProxyFactory getProxyFactory() {
+		return proxyFactory;
+	}
+
+	/*
+	 * Implements a method from IVizService.
+	 */
+	@Override
+	public String getVersion() {
+		return "";
+	}
+
+	/**
+	 * Sets the factory. This factory should be used to create an
+	 * {@link IParaViewProxy} when performing operations on a supported file
+	 * type.
+	 * <p>
+	 * <b>Note:</b> This method should only be called by OSGi!
+	 * </p>
+	 * 
+	 * @param factory
+	 *            The new factory.
+	 */
+	protected void setProxyFactory(IParaViewProxyFactory factory) {
+		if (factory != null && factory != proxyFactory) {
+			proxyFactory = factory;
+		}
+		return;
+	}
+
+	/**
+	 * Unsets the {@link IParaViewProxyBuilder} factory if the argument matches.
+	 * <p>
+	 * <b>Note:</b> This method should only be called by OSGi!
+	 * </p>
+	 * 
+	 * @param factory
+	 *            The old factory.
+	 */
+	protected void unsetProxyFactory(IParaViewProxyFactory factory) {
+		if (factory == proxyFactory) {
+			proxyFactory = null;
+		}
+		return;
+	}
+
+}