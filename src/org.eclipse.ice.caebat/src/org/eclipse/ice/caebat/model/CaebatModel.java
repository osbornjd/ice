--- conflicted
+++ resolved
@@ -15,28 +15,30 @@
 import java.io.BufferedReader;
 import java.io.File;
 import java.io.FileNotFoundException;
+import java.io.FileOutputStream;
 import java.io.FileReader;
 import java.io.IOException;
 import java.io.InputStream;
 import java.io.InputStreamReader;
+import java.net.MalformedURLException;
 import java.net.URI;
 import java.net.URISyntaxException;
 import java.net.URL;
 import java.util.ArrayList;
+
 import javax.xml.bind.annotation.XmlRootElement;
 
 import org.eclipse.core.resources.IFile;
 import org.eclipse.core.resources.IFolder;
 import org.eclipse.core.resources.IProject;
 import org.eclipse.core.resources.IResource;
+import org.eclipse.core.resources.ResourcesPlugin;
 import org.eclipse.core.runtime.CoreException;
-<<<<<<< HEAD
 import org.eclipse.core.runtime.FileLocator;
 import org.eclipse.core.runtime.IPath;
+import org.eclipse.core.runtime.Path;
 import org.eclipse.core.runtime.Platform;
-=======
 import org.eclipse.ice.datastructures.ICEObject.Component;
->>>>>>> 43f81204
 import org.eclipse.ice.datastructures.form.AllowedValueType;
 import org.eclipse.ice.datastructures.form.DataComponent;
 import org.eclipse.ice.datastructures.form.Entry;
@@ -192,16 +194,12 @@
 			// Get the file from the project space to create the output
 			String filename = getName().replaceAll("\\s+", "_") + "_" + getId()
 					+ ".conf";
+			String filePath = project.getLocation().toOSString() + 
+					System.getProperty("file.separator") + filename;
 			
 			// Get the file path and build the URI that will be used to write
-			IFile outputFile = project.getFile(filename);
-			URI outputFilePath = null;
-			try {
-				outputFilePath = new URI(outputFile.getLocation().toOSString());
-			} catch (URISyntaxException e2) {
-				System.err.println("CaebatModel Message:  Error!  Could not create" 
-						+ "output at " + filename);
-			}
+			IFile outputFile = ResourcesPlugin.getWorkspace().getRoot()
+					.getFile(new Path(filePath));
 
 			// Get the data from the form
 			ArrayList<Component> components = form.getComponents();
@@ -213,7 +211,7 @@
 				IPSWriter writer = new IPSWriter();
 				try {
 					// Write the output file
-					writer.write(form, outputFilePath);
+					writer.write(form, outputFile);
 					// Refresh the project space
 					project.refreshLocal(IResource.DEPTH_ONE, null);
 				} catch (CoreException e) {
@@ -254,31 +252,60 @@
 	public void loadInput(String name) {
 
 		// If nothing is specified, load case 6 from inside the plugin
-		URI uri = null;
+		IFile inputFile = null;
 		if (name == null) {
 			try {
 				// Path to the default file
-				uri = new URI("platform:/plugin/org.eclipse.ice.caebat/data/case_6.conf");
+				String defaultFilePath = null;
+				if (project != null) {
+					defaultFilePath = project.getLocation().toOSString() + 
+							System.getProperty("file.separator") + "case_6.conf";
+				} else {
+					defaultFilePath = ResourcesPlugin.getWorkspace().getRoot().getLocation()
+							.toOSString() + System.getProperty("file.separator") + "case_6.conf";
+				}
+
+				File temp = new File(defaultFilePath);
+				if (!temp.exists()) {
+					temp.createNewFile();
+				}
+				URI uri = new URI("platform:/plugin/org.eclipse.ice.caebat/data/case_6.conf");
+				InputStream reader  = uri.toURL().openStream();
+				FileOutputStream outStream = new FileOutputStream(temp);
+				
+				int fileByte;
+				while ((fileByte = reader.read()) != -1) {
+					outStream.write(fileByte);
+				}
+				inputFile = ResourcesPlugin.getWorkspace().getRoot()
+						.getFile(new Path(defaultFilePath));
+				
 			} catch (URISyntaxException e) {
 				System.err.println("CaebatModel Message: Error!  Could not load the default" 
 						+ " Caebat case data!");
+			} catch (MalformedURLException e) {
+				// TODO Auto-generated catch block
+				e.printStackTrace();
+			} catch (IOException e) {
+				// TODO Auto-generated catch block
+				e.printStackTrace();
 			}
-		// Load the imported file
 		} else {
-			String separator = System.getProperty("file.separator");
-			String userDir = System.getProperty("user.home") + separator
-					+ "ICEFiles" + separator + "default";
-			try {
-				uri = new URI("file:" + userDir + separator + name);
-			} catch (URISyntaxException e) {
-				System.err.println("CaebatModel Message: Error!  Could not load the specified " 
-						+ "file from "+ userDir +".  Check your data and try again.");
+			String filePath = null;
+			if (project != null) {
+				filePath = project.getLocation().toOSString() + 
+						System.getProperty("file.separator") + name;
+			} else {
+				filePath = ResourcesPlugin.getWorkspace().getRoot().getLocation()
+						.toOSString() + System.getProperty("file.separator") + name;
 			}
+			inputFile = ResourcesPlugin.getWorkspace().getRoot()
+					.getFile(new Path(filePath));
 		}
 		
 		// Load the components from the file
 		IPSReader reader = new IPSReader();
-		Form newForm = reader.read(uri);
+		Form newForm = reader.read(inputFile);
 		
 		// Put the loaded information in the CaebatModel form
 		// TODO : Should I just reassign?  .. form = reader.read(uri) ??
