/*******************************************************************************
 * Copyright (c) 2014- UT-Battelle, LLC.
 * All rights reserved. This program and the accompanying materials
 * are made available under the terms of the Eclipse Public License v1.0
 * which accompanies this distribution, and is available at
 * http://www.eclipse.org/legal/epl-v10.html
 *
 * Contributors:
 *   Initial API and implementation and/or initial documentation - 
 *   Jay Jay Billings
 *******************************************************************************/
package org.eclipse.ice.viz.service.csv;

import java.net.URI;
import java.util.HashMap;
import java.util.Map;

import org.eclipse.ice.client.widgets.viz.service.IPlot;
import org.eclipse.ice.client.widgets.viz.service.IVizService;

/**
 * This class implements the IVizService interface to provide CSV plotting tools
 * to the platform via the IVizServiceFactory. It used the classes already
 * available in org.eclipse.ice.viz and provides a rudimentary plotting
 * capability.
 * 
 * It is the default "ice-plot" implementation provided by the platform.
 * 
 * @author Jay Jay Billings
 * 
 */
public class CSVVizService implements IVizService {

	/**
	 * @see org.eclipse.ice.client.widgets.viz.service.IVizService#getName()
	 */
	@Override
	public String getName() {
		return "ice-plot";
	}

	/**
	 * @see org.eclipse.ice.client.widgets.viz.service.IVizService#getVersion()
	 */
	@Override
	public String getVersion() {
		return "2.0";
	}

	/**
	 * @see org.eclipse.ice.client.widgets.viz.service.IVizService#
	 * getConnectionProperties()
	 */
	@Override
	public Map<String, String> getConnectionProperties() {
		// There are no connection properties, but still an empty map is
		// required.
		return new HashMap<String, String>();
	}

	/**
	 * @see org.eclipse.ice.client.widgets.viz.service.IVizService#
	 * setConnectionProperties(java.util.Map)
	 */
	@Override
	public void setConnectionProperties(Map<String, String> props) {
		// Nothing to do
	}

	/**
	 * @see org.eclipse.ice.client.widgets.viz.service.IVizService#connect()
	 */
	@Override
	public boolean connect() {
		// No connection to be made, so just return true
		return true;
	}

<<<<<<< HEAD
	/*
	 * (non-Javadoc)
	 * 
	 * @see org.eclipse.ice.client.widgets.viz.service.IVizService#disconnect()
	 */
	@Override
	public boolean disconnect() {
		return true;
	}

	/*
	 * (non-Javadoc)
	 * 
=======
	/**
	 * @throws Exception 
>>>>>>> 394955c4
	 * @see
	 * org.eclipse.ice.client.widgets.viz.service.IVizService#createPlot(java
	 * .net.URI)
	 */
	@Override
	public IPlot createPlot(URI file) throws Exception {
		
		// Create the plot and load it
		CSVPlot plot = new CSVPlot(file);
		try {
			plot.load();
		} catch (Exception e) {
			// Rethrow the exception
			throw new Exception(e);
		}

		// Wait a second, the load() thread needs a second to complete
		// before we can use the new plot.
		Thread.sleep(1000);

		return plot;
	}

	/**
	 * @see org.eclipse.ice.client.widgets.viz.service.IVizService#
	 * hasConnectionProperties()
	 */
	@Override
	public boolean hasConnectionProperties() {
		return false;
	}

}<|MERGE_RESOLUTION|>--- conflicted
+++ resolved
@@ -1,5 +1,5 @@
 /*******************************************************************************
- * Copyright (c) 2014- UT-Battelle, LLC.
+ * Copyright (c) 2014 UT-Battelle, LLC.
  * All rights reserved. This program and the accompanying materials
  * are made available under the terms of the Eclipse Public License v1.0
  * which accompanies this distribution, and is available at
@@ -49,7 +49,7 @@
 
 	/**
 	 * @see org.eclipse.ice.client.widgets.viz.service.IVizService#
-	 * getConnectionProperties()
+	 *      getConnectionProperties()
 	 */
 	@Override
 	public Map<String, String> getConnectionProperties() {
@@ -60,7 +60,7 @@
 
 	/**
 	 * @see org.eclipse.ice.client.widgets.viz.service.IVizService#
-	 * setConnectionProperties(java.util.Map)
+	 *      setConnectionProperties(java.util.Map)
 	 */
 	@Override
 	public void setConnectionProperties(Map<String, String> props) {
@@ -76,31 +76,14 @@
 		return true;
 	}
 
-<<<<<<< HEAD
-	/*
-	 * (non-Javadoc)
-	 * 
-	 * @see org.eclipse.ice.client.widgets.viz.service.IVizService#disconnect()
-	 */
-	@Override
-	public boolean disconnect() {
-		return true;
-	}
-
-	/*
-	 * (non-Javadoc)
-	 * 
-=======
 	/**
-	 * @throws Exception 
->>>>>>> 394955c4
-	 * @see
-	 * org.eclipse.ice.client.widgets.viz.service.IVizService#createPlot(java
-	 * .net.URI)
+	 * @throws Exception
+	 * @see org.eclipse.ice.client.widgets.viz.service.IVizService#createPlot(java
+	 *      .net.URI)
 	 */
 	@Override
 	public IPlot createPlot(URI file) throws Exception {
-		
+
 		// Create the plot and load it
 		CSVPlot plot = new CSVPlot(file);
 		try {
@@ -119,11 +102,21 @@
 
 	/**
 	 * @see org.eclipse.ice.client.widgets.viz.service.IVizService#
-	 * hasConnectionProperties()
+	 *      hasConnectionProperties()
 	 */
 	@Override
 	public boolean hasConnectionProperties() {
 		return false;
 	}
 
+	/*
+	 * (non-Javadoc)
+	 * 
+	 * @see org.eclipse.ice.client.widgets.viz.service.IVizService#disconnect()
+	 */
+	@Override
+	public boolean disconnect() {
+		return true;
+	}
+
 }