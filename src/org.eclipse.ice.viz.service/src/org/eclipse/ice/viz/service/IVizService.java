/*******************************************************************************
 * Copyright (c) 2014, 2015 UT-Battelle, LLC.
 * All rights reserved. This program and the accompanying materials
 * are made available under the terms of the Eclipse Public License v1.0
 * which accompanies this distribution, and is available at
 * http://www.eclipse.org/legal/epl-v10.html
 *
 * Contributors:
 *   Initial API and implementation and/or initial documentation - 
 *   Jay Jay Billings
 *   Jordan Deyton - added extension getter, removed connection methods
 *******************************************************************************/
package org.eclipse.ice.viz.service;

import java.net.URI;
import java.util.Set;

import org.eclipse.ice.viz.service.datastructures.VizObject;

/**
 * This is a pluggable service interface whereby visualization engines can
 * publish their services to the platform. It is designed to be implemented as a
 * pluggable, declarative OSGi service that is provided dynamically to an
 * implementation of the IVizServiceFactory.
 * <p>
 * IVizServices should be considered handles to the services that a particular
 * visualization engine provides. Its primary purpose a means to configure a
 * valid connection to the visualization service, if required, and to act as a
 * factory for creating IPlots.
 * </p>
 * <p>
 * IVizServices are responsible for managing their own preferences and providing
 * both an IPreferencesPage that can be registered with the Platform and a
 * simple map of preferences. (The simplest way to do this is to keep everything
 * in a bundle preferences store, register listeners on the page, and handle
 * merges from setConnectionProperties manually.)
 * </p>
 * 
 * @author Jay Jay Billings
 */
public interface IVizService {

	/**
	 * This operation directs the IVizService to create a new plot using the
	 * specified file and to return a handle to that plot to the caller so that
	 * it may modify the plot.
	 * 
	 * @param file
	 *            The file from which the plot should be created
	 * @return The IPlot that will render a plot from the file
	 * @throws Exception
	 *             An exception indicating that the IVizService could not create
	 *             a plot with the given file and giving the reason why.
	 */
	public IPlot createPlot(URI file) throws Exception;

	/**
	 * This operation returns the name of the service. The name should be
	 * something simple and human-readable.
	 * 
	 * @return The name of the IVizService
	 */
	public String getName();

	/**
	 * Gets a set containing all supported file extensions for which an IPlot
	 * can be created. Extensions in the set are expected to conform to the
	 * following format:
	 * <ul>
	 * <li>simple (tar and gz, but not tar.gz),</li>
	 * <li>should not include the leading period (doc, not .doc), and</li>
	 * <li>should be lower case (txt, not TXT).</li>
	 * </ul>
	 * 
	 * @return A set containing all supported extensions.
	 */
	public Set<String> getSupportedExtensions();

	/**
	 * This operation returns a version number for the service. It should be
	 * more or less human readable and contain a major and a minor version
	 * (Version 2.1 instead of just 2, for example).
	 * 
	 * @return The version of the IVizService
	 */
	public String getVersion();
<<<<<<< HEAD

	/**
	 * This operation tells whether or not the IVizService has connection
	 * properties. It is merely a convenience method since it can also be
	 * checked by examining the map returns from getConnectionProperties().
	 * 
	 * @return True if the service has connection properties, false otherwise.
	 */
	public boolean hasConnectionProperties();

	/**
	 * This operation returns the current set of connection properties for the
	 * IVizService. The Connection Properties are any properties that are
	 * required to connect to additional pieces of the IVizService, such as a
	 * remote server or local socket.
	 * <p>
	 * The contents of the properties are up to the IVizService implementation
	 * </p>
	 * 
	 * @return The properties or an empty (but not null) map if the IVizService
	 *         does not require making a connection.
	 */
	public Map<String, String> getConnectionProperties();

	/**
	 * This operation updates the connection properties based on updates from a
	 * client. These properties should be persisted through service and platform
	 * restarts.
	 * <p>
	 * If the IVizService does not require a connection to other components, it
	 * may ignore this operation.
	 * </p>
	 * 
	 * @param props
	 *            The new property values
	 */
	public void setConnectionProperties(Map<String, String> props);

	/**
	 * This operation directs the IVizService to "connect" to any pieces of its
	 * service that may not already be running or require additional
	 * configuration at run time. For example, although the VisItVizService may
	 * be running, it may not be connected to a VisIt server, either locally or
	 * remotely. Some services, such as those implemented completely in Java
	 * and/or as OSGi services, may not need to perform a connection; developers
	 * should read the documentation for each IVizService carefully.
	 * <p>
	 * Each IVizService that requires a connection should provide a "best guess"
	 * at initial connection properties and if the properties are not updated a
	 * call to connect() should attempt to connect using the default properties.
	 * </p>
	 * 
	 * @return True if the connection was successfully made, false otherwise.
	 *         Also true if the implementation did not need to make a connection
	 *         (connected by default).
	 */
	public boolean connect();

	/**
	 * This operation directs the IVizService to "disconnect" any currently
	 * running pieces of its service that may be running. This effectively gives
	 * them a notice that they need to shut down so that they can exit
	 * gracefully.
	 * 
	 * @return True if the connection was successfully shut down, false
	 *         otherwise. Also true if the implementation did not need to
	 *         disconnect.
	 */
	public boolean disconnect();

	/**
	 * This operation directs the IVizService to create a new plot using the
	 * specified file and to return a handle to that plot to the caller so that
	 * it may modify the plot.
	 * 
	 * @param file
	 *            The file from which the plot should be created
	 * @return The IPlot that will render a plot from the file
	 * @throws Exception
	 *             An exception indicating that the IVizService could not create
	 *             a plot with the given file and giving the reason why.
	 */
	public IPlot createPlot(URI file) throws Exception;

	/**
	 * This operation directs the IVizService to create a new canvas using the
	 * given VizObject and to return a handle to that canvas to the caller so
	 * that it may modify the canvas.
	 * 
	 * @param object
	 *            The input object which will be rendered in the new canvas
	 * @return The IVizCanvas that will render the object
	 * @throws Exception
	 *             An exception indicating that the IVizService could not create
	 *             a canvas with the given object and giving the reason why.
	 */
	public IVizCanvas createCanvas(VizObject object) throws Exception;
=======
>>>>>>> 498e65a5
}<|MERGE_RESOLUTION|>--- conflicted
+++ resolved
@@ -13,6 +13,7 @@
 package org.eclipse.ice.viz.service;
 
 import java.net.URI;
+import java.util.Map;
 import java.util.Set;
 
 import org.eclipse.ice.viz.service.datastructures.VizObject;
@@ -41,40 +42,12 @@
 public interface IVizService {
 
 	/**
-	 * This operation directs the IVizService to create a new plot using the
-	 * specified file and to return a handle to that plot to the caller so that
-	 * it may modify the plot.
-	 * 
-	 * @param file
-	 *            The file from which the plot should be created
-	 * @return The IPlot that will render a plot from the file
-	 * @throws Exception
-	 *             An exception indicating that the IVizService could not create
-	 *             a plot with the given file and giving the reason why.
-	 */
-	public IPlot createPlot(URI file) throws Exception;
-
-	/**
 	 * This operation returns the name of the service. The name should be
 	 * something simple and human-readable.
 	 * 
 	 * @return The name of the IVizService
 	 */
 	public String getName();
-
-	/**
-	 * Gets a set containing all supported file extensions for which an IPlot
-	 * can be created. Extensions in the set are expected to conform to the
-	 * following format:
-	 * <ul>
-	 * <li>simple (tar and gz, but not tar.gz),</li>
-	 * <li>should not include the leading period (doc, not .doc), and</li>
-	 * <li>should be lower case (txt, not TXT).</li>
-	 * </ul>
-	 * 
-	 * @return A set containing all supported extensions.
-	 */
-	public Set<String> getSupportedExtensions();
 
 	/**
 	 * This operation returns a version number for the service. It should be
@@ -84,7 +57,6 @@
 	 * @return The version of the IVizService
 	 */
 	public String getVersion();
-<<<<<<< HEAD
 
 	/**
 	 * This operation tells whether or not the IVizService has connection
@@ -182,6 +154,21 @@
 	 *             a canvas with the given object and giving the reason why.
 	 */
 	public IVizCanvas createCanvas(VizObject object) throws Exception;
-=======
->>>>>>> 498e65a5
+
+
+
+	/**
+	 * Gets a set containing all supported file extensions for which an IPlot
+	 * can be created. Extensions in the set are expected to conform to the
+	 * following format:
+	 * <ul>
+	 * <li>simple (tar and gz, but not tar.gz),</li>
+	 * <li>should not include the leading period (doc, not .doc), and</li>
+	 * <li>should be lower case (txt, not TXT).</li>
+	 * </ul>
+	 * 
+	 * @return A set containing all supported extensions.
+	 */
+	public Set<String> getSupportedExtensions();
+
 }