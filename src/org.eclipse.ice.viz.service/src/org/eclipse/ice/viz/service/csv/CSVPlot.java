/*******************************************************************************
 * Copyright (c) 2014- UT-Battelle, LLC.
 * All rights reserved. This program and the accompanying materials
 * are made available under the terms of the Eclipse Public License v1.0
 * which accompanies this distribution, and is available at
 * http://www.eclipse.org/legal/epl-v10.html
 *
 * Contributors:
 *   Initial API and implementation and/or initial documentation - 
 *   Jay Jay Billings
 *******************************************************************************/
package org.eclipse.ice.viz.service.csv;

import java.io.File;
import java.lang.Thread.UncaughtExceptionHandler;
import java.net.URI;
import java.util.ArrayList;
import java.util.HashMap;
import java.util.Map;
import java.util.Map.Entry;

import org.eclipse.ice.client.common.ActionTree;
import org.eclipse.ice.client.widgets.viz.service.IPlot;
import org.eclipse.ice.viz.plotviewer.CSVDataLoader;
import org.eclipse.ice.viz.plotviewer.CSVDataProvider;
import org.eclipse.ice.viz.plotviewer.CSVPlotEditor;
import org.eclipse.ice.viz.plotviewer.PlotProvider;
import org.eclipse.ice.viz.plotviewer.SeriesProvider;
import org.eclipse.jface.action.Action;
import org.eclipse.jface.action.MenuManager;
import org.eclipse.swt.events.DisposeEvent;
import org.eclipse.swt.events.DisposeListener;
import org.eclipse.swt.events.MenuEvent;
import org.eclipse.swt.events.MenuListener;
import org.eclipse.swt.widgets.Composite;
import org.eclipse.swt.widgets.Menu;

/**
 * This class implements the IPlot interface to provide access to a basic CSV
 * plot using the existing CSV infrastructure in ICE.
 * 
 * In addition to the IPlot operations it provides the load() operation that
 * should be called after construction.
 * 
 * @author Jay Jay Billings, Anna Wojtowicz
 *
 */
public class CSVPlot implements IPlot {

	/**
	 * The source of the data for this plot
	 */
	private URI source;

	/**
	 * The plot properties
	 */
	private final Map<String, String> properties;

	/**
	 * The types that this plot can assume
	 */
	private final Map<String, String[]> types;

	/**
	 * The CSVDataProvider used to store the loaded CSV data.
	 */
	private CSVDataProvider baseProvider;

	/**
	 * A map of drawn plots, keyed on the parent {@code Composite}s. Only one
	 * rendering should be created for a single parent. Subsequent calls to
	 * {@link #draw(String, String, Composite)} with a parent already in the
	 * map's key set should update the plot category and type for the associated
	 * drawn plot.
	 */
	private final Map<Composite, DrawnPlot> drawnPlots;

	/**
	 * The Constructor
	 * 
	 * @param source
	 *            The URI of the CSV file.
	 */
	public CSVPlot(URI source) {
		this.source = source;
		// Create the property map, empty by default
		properties = new HashMap<String, String>();
		// Create the plot type map and add empty arrays by default
		types = new HashMap<String, String[]>();

		// Create the map of drawn plots.
		drawnPlots = new HashMap<Composite, DrawnPlot>();

		return;
	}

	/**
	 * This operation loads the data that will be plotted. It uses a separate
	 * thread to avoid hanging the UI in the event that the file is large. It
	 * does not attempt to load the file if the source is null.
	 * 
	 * @throws Exception
	 */
	public void load() {

		if (source != null) {

			// Create the loading thread
			Thread loadingThread = new Thread(new Runnable() {
				@Override
				public void run() {

					// Create a file handle from the source
					File file = new File(source);
					// Get a CSV loader and try to load the file
					if (file.getName().endsWith("csv")) {
						// Load the file
						CSVDataLoader dataLoader = new CSVDataLoader();
						try {
							baseProvider = dataLoader.load(file);
						} catch (Exception e) {
							throw new RuntimeException(e);
						}
						// Set the source so the title and everything gets
						// loaded right later
						baseProvider.setSource(source.toString());
						// Get the variables
						ArrayList<String> variables = baseProvider
								.getFeatureList();
						// Set the first feature as an independent variable
						baseProvider.setFeatureAsIndependentVariable(variables
								.get(0));
						// Create lists to hold the plot types
						ArrayList<String> plotTypes = new ArrayList<String>(
								variables.size());
						// Create the type list. Loop over every variable and
						// make it possible to plot it against the others.
						for (int i = 0; i < variables.size(); i++) {
							for (int j = 0; j < variables.size(); j++) {
								if (i != j) {
									String type = variables.get(i) + " vs. "
											+ variables.get(j);
									plotTypes.add(type);
								}
							}
						}
						// Put the types in the map. Line, scatter, and bar
						// plots can be created for any of the plot types, so we
						// can re-use the same string array.
						String[] plotTypesArray = plotTypes
								.toArray(new String[] {});
						types.put("Line", plotTypesArray);
						types.put("Scatter", plotTypesArray);
						types.put("Bar", plotTypesArray);

					}
				}
			});

			// Get a handle on the parent thread's exception handler
			final UncaughtExceptionHandler parentHandler = Thread
					.currentThread().getUncaughtExceptionHandler();

			// Override the loadingThread's exception handler
			loadingThread
					.setUncaughtExceptionHandler(new Thread.UncaughtExceptionHandler() {
						@Override
						public void uncaughtException(Thread t, Throwable e) {
							// Pass the exception to the parent thread's handler
							parentHandler.uncaughtException(t, e);
						}
					});

			// Start the thread
			loadingThread.start();
		}

		return;
	}

	/**
	 * @see org.eclipse.ice.client.widgets.viz.service.IPlot#getPlotTypes()
	 */
	@Override
	public Map<String, String[]> getPlotTypes() throws Exception {
		return new HashMap<String, String[]>(types);
	}

	/**
	 * @see org.eclipse.ice.client.widgets.viz.service.IPlot#getNumberOfAxes()
	 */
	@Override
	public int getNumberOfAxes() {
		// The CSV plots are always 2D
		return 2;
	}

	/**
	 * @see org.eclipse.ice.client.widgets.viz.service.IPlot#getProperties()
	 */
	@Override
	public Map<String, String> getProperties() {
		return properties;
	}

	/**
	 * @see org.eclipse.ice.client.widgets.viz.service.IPlot#setProperties(java.util.Map)
	 */
	@Override
	public void setProperties(Map<String, String> props) throws Exception {
		// Do nothing
	}

	/**
	 * @see org.eclipse.ice.client.widgets.viz.service.IPlot#getDataSource()
	 */
	@Override
	public URI getDataSource() {
		return source;
	}

	/**
	 * @see org.eclipse.ice.client.widgets.viz.service.IPlot#getSourceHost()
	 */
	@Override
	public String getSourceHost() {
		return source.getHost();
	}

	/**
	 * @see org.eclipse.ice.client.widgets.viz.service.IPlot#isSourceRemote()
	 */
	@Override
	public boolean isSourceRemote() {

		boolean retVal = false;

		// If the source is null, then it is a local file. Otherwise check it
		// explicitly.
		if (source.getHost() != null) {
			retVal = !"localhost".equals(source.getHost());
		}

		return retVal;
	}

	/**
	 * @see org.eclipse.ice.client.widgets.viz.service.IPlot#draw(java.lang.String,
	 *      java.lang.String, org.eclipse.swt.widgets.Composite)
	 */
	@Override
	public Composite draw(String category, String plotType, Composite parent)
			throws Exception {

		Composite child = null;

		// Determine whether the specified plotType is valid. Note that this
		// also requires the category to be valid!
		String[] types = this.types.get(category);
		boolean typeValid = false;
		if (types != null) {
			for (String type : types) {
				if (type != null && type.equals(plotType)) {
					typeValid = true;
					break;
				}
			}
		}

		if (baseProvider != null && typeValid && parent != null
				&& !parent.isDisposed()) {

			// Get the drawn plot associated with the parent Composite, creating
			// a new editor if necessary.
			DrawnPlot drawnPlot = drawnPlots.get(parent);
			if (drawnPlot == null) {
				drawnPlot = new DrawnPlot(parent);
				drawnPlots.put(parent, drawnPlot);

				// When the parent is disposed, remove the drawn plot and
				// dispose of any of its resources.
				parent.addDisposeListener(new DisposeListener() {
					@Override
					public void widgetDisposed(DisposeEvent e) {
						drawnPlots.remove((Composite) e.widget).dispose();
					}
				});
			}

			// Reset the plot time to the initial time.
			Double plotTime = baseProvider.getTimes().get(0);
			// FIXME Won't this affect all of the drawn plots?
			baseProvider.setTime(plotTime);

			// FIXME This only affects one series...
			// Remove the previously plotted series, if any exist.
			if (drawnPlot.seriesProvider != null) {
				drawnPlot.plotProvider.removeSeries(plotTime,
						drawnPlot.seriesProvider);
				drawnPlot.seriesProvider = null;
			}

<<<<<<< HEAD
			// Add the specified series to the drawn plot.
			addSeries(category, plotType, drawnPlot);
=======
			// Get the axes to plot
			String[] axes = plotType.split(" ");
			String axis1 = axes[0];
			String axis2 = axes[2];

			// Create a new series title for the new series
			String seriesTitle = axis1 + " vs. " + axis2 + " at " + plotTime;
			// Create a new series provider
			SeriesProvider seriesProvider = new SeriesProvider();
			seriesProvider.setDataProvider(drawnPlot.dataProvider);
			seriesProvider.setTimeForDataProvider(plotTime);
			seriesProvider.setSeriesTitle(seriesTitle);
			seriesProvider.setXDataFeature(axis1);
			seriesProvider.setYDataFeature(axis2);
			seriesProvider.setSeriesType(category);
			// Add this new series to the plot provider
			drawnPlot.seriesProvider = seriesProvider;
			drawnPlot.plotProvider.addSeries(plotTime, seriesProvider);

			// Add the new plot to the editor.
			drawnPlot.editor.showPlotProvider(drawnPlot.plotProvider);
>>>>>>> bd3c4833

			// We need to return the Composite used to render the CSV plot.
			child = drawnPlot.editor.getPlotCanvas();
		} else {
			// Complain that the plot is invalid
			throw new Exception("Invalid plot: category = " + category
					+ ", type = " + plotType + ", provider = "
					+ baseProvider.toString());
		}

		return child;
	}

	/**
	 * Removes the specified series from the drawn plot.
	 * 
	 * @param series
	 *            The series to remove.
	 * @param drawnPlot
	 *            The drawn plot that will lose its series.
	 */
	private void removeSeries(SeriesProvider series, DrawnPlot drawnPlot) {
		Double plotTime = baseProvider.getTimes().get(0);
		drawnPlot.plotProvider.removeSeries(plotTime, series);
	}

	/**
	 * Adds a new series to the drawn plot.
	 * 
	 * @param category
	 *            The category of the series to add.
	 * @param type
	 *            The type of the series to add.
	 * @param drawnPlot
	 *            The drawn plot that will get a new series.
	 */
	private void addSeries(String category, String type, DrawnPlot drawnPlot) {
		// As this is a private method, the parameters are expected to be valid.

		// Reset the plot time to the initial time.
		Double plotTime = baseProvider.getTimes().get(0);
		// FIXME Won't this affect all of the drawn plots?
		baseProvider.setTime(plotTime);

		// Get the axes to plot
		String[] axes = type.split(" ");
		String axis1 = axes[0];
		String axis2 = axes[2];

		// Create a new series title for the new series
		String seriesTitle = axis1 + " vs. " + axis2 + " at " + plotTime;
		// Create a new series provider
		SeriesProvider seriesProvider = new SeriesProvider();
		seriesProvider.setDataProvider(drawnPlot.dataProvider);
		seriesProvider.setTimeForDataProvider(plotTime);
		seriesProvider.setSeriesTitle(seriesTitle);
		seriesProvider.setXDataFeature(axis1);
		seriesProvider.setYDataFeature(axis2);
		seriesProvider.setSeriesType(category);
		// Add this new series to the plot provider
		drawnPlot.seriesProvider = seriesProvider;
		drawnPlot.plotProvider.addSeries(plotTime, seriesProvider);

		// Add the new plot to the editor.
		drawnPlot.editor.showPlotProvider(drawnPlot.plotProvider, true);

		return;
	}

	/**
	 * An instance of this nested class is composed of the drawn
	 * {@link CSVPlotEditor} and all providers necessary to populate it with CSV
	 * data.
	 * 
	 * @author Jordan Deyton
	 *
	 */
	private class DrawnPlot {
		/**
		 * The editor in which the CSV plot is rendered.
		 */
		public final CSVPlotEditor editor;
		/**
		 * The data provider containing the loaded CSV data.
		 */
		public final CSVDataProvider dataProvider;
		/**
		 * The provider responsible for maintaining the plot configuration.
		 */
		public final PlotProvider plotProvider;

		/**
		 * The current series rendered on the plot.
		 */
		public SeriesProvider seriesProvider;

		/**
		 * A tree of JFace {@code Action}s for adding new series to the drawn
		 * plot.
		 */
		private final ActionTree addSeriesTree;
		/**
		 * A tree of JFace {@code Action}s for removing plotted series from the
		 * drawn plot.
		 */
		private final ActionTree removeSeriesTree;

		/**
		 * Creates a {@link CSVPlotEditor} and all providers necessary to
		 * populate it. The editor is created inside the specified parent
		 * {@code Composite}.
		 * 
		 * @param parent
		 *            The {@code Composite} in which to draw the CSV plot
		 *            editor.
		 */
		public DrawnPlot(Composite parent) throws Exception {
			// Create the editor and all required providers.
			editor = new CSVPlotEditor();
			dataProvider = baseProvider;
			plotProvider = new PlotProvider();

			// Set the plot title based on the file name.
			int lastSeparator = dataProvider.getSourceInfo().lastIndexOf("/");
			String plotTitle = (lastSeparator > -1 ? dataProvider
					.getSourceInfo().substring(lastSeparator + 1)
					: dataProvider.getSourceInfo());
			// Set the title for the new plot provider
			plotProvider.setPlotTitle(plotTitle);

			// Create the plot inside the parent Composite.
			editor.createPartControl(parent);

			// Get the child Composite used to render the
			Composite canvas = editor.getPlotCanvas();

			// Get the context Menu for the parent Composite, or create a new
			// one if the parent lacks a context Menu.
			Menu menu = parent.getMenu();
			if (menu == null) {
				MenuManager menuManager = new MenuManager();
				menu = menuManager.createContextMenu(canvas);
			}

			// Create the ActionTrees for adding and removing series on the fly.
			addSeriesTree = new ActionTree("Add Series");
			removeSeriesTree = new ActionTree("Remove Series");

			// Fill out the add series tree. This tree will never need to be
			// updated.
			for (Entry<String, String[]> e : getPlotTypes().entrySet()) {
				final String category = e.getKey();
				String[] types = e.getValue();

				if (category != null && types != null) {
					// Create the tree for the category and all its types.
					ActionTree catTree = new ActionTree(category);
					addSeriesTree.add(catTree);
					// Create Actions for all the types. Each Action should call
					// addSeries(...) with the category and type.
					for (final String type : types) {
						if (type != null) {
							catTree.add(new ActionTree(new Action(type) {
								@Override
								public void run() {
									addSeries(category, type, DrawnPlot.this);
								}
							}));
						}
					}
				}
			}

			// TODO Set up the remove series tree...

			// When the Menu is about to be shown, add the add/remove series
			// actions to it.
			menu.addMenuListener(new MenuListener() {
				@Override
				public void menuHidden(MenuEvent e) {
					// Nothing to do.
				}

				@Override
				public void menuShown(MenuEvent e) {
					Menu menu = (Menu) e.widget;
					addSeriesTree.getContributionItem().fill(menu, -1);
				}
			});

			// Set the context Menu for the main plot canvas. The slider can
			// have its own menu set later.
			editor.getPlotCanvas().setMenu(menu);

			return;
		}

		/**
		 * Disposes of the drawn plot and all related resources.
		 */
		public void dispose() {
			// Nothing to do yet.
		}
	}

}<|MERGE_RESOLUTION|>--- conflicted
+++ resolved
@@ -301,32 +301,8 @@
 				drawnPlot.seriesProvider = null;
 			}
 
-<<<<<<< HEAD
 			// Add the specified series to the drawn plot.
 			addSeries(category, plotType, drawnPlot);
-=======
-			// Get the axes to plot
-			String[] axes = plotType.split(" ");
-			String axis1 = axes[0];
-			String axis2 = axes[2];
-
-			// Create a new series title for the new series
-			String seriesTitle = axis1 + " vs. " + axis2 + " at " + plotTime;
-			// Create a new series provider
-			SeriesProvider seriesProvider = new SeriesProvider();
-			seriesProvider.setDataProvider(drawnPlot.dataProvider);
-			seriesProvider.setTimeForDataProvider(plotTime);
-			seriesProvider.setSeriesTitle(seriesTitle);
-			seriesProvider.setXDataFeature(axis1);
-			seriesProvider.setYDataFeature(axis2);
-			seriesProvider.setSeriesType(category);
-			// Add this new series to the plot provider
-			drawnPlot.seriesProvider = seriesProvider;
-			drawnPlot.plotProvider.addSeries(plotTime, seriesProvider);
-
-			// Add the new plot to the editor.
-			drawnPlot.editor.showPlotProvider(drawnPlot.plotProvider);
->>>>>>> bd3c4833
 
 			// We need to return the Composite used to render the CSV plot.
 			child = drawnPlot.editor.getPlotCanvas();
@@ -391,7 +367,7 @@
 		drawnPlot.plotProvider.addSeries(plotTime, seriesProvider);
 
 		// Add the new plot to the editor.
-		drawnPlot.editor.showPlotProvider(drawnPlot.plotProvider, true);
+		drawnPlot.editor.showPlotProvider(drawnPlot.plotProvider);
 
 		return;
 	}
