/*******************************************************************************
 * Copyright (c) 2014- UT-Battelle, LLC.
 * All rights reserved. This program and the accompanying materials
 * are made available under the terms of the Eclipse Public License v1.0
 * which accompanies this distribution, and is available at
 * http://www.eclipse.org/legal/epl-v10.html
 *
 * Contributors:
 *   Initial API and implementation and/or initial documentation - 
 *   Jay Jay Billings
 *******************************************************************************/
package org.eclipse.ice.viz.service.csv;

import java.io.File;
import java.lang.Thread.UncaughtExceptionHandler;
import java.net.URI;
import java.util.ArrayList;
import java.util.HashMap;
import java.util.Map;

import org.eclipse.ice.client.widgets.viz.service.IPlot;
import org.eclipse.ice.viz.plotviewer.CSVDataLoader;
import org.eclipse.ice.viz.plotviewer.CSVDataProvider;
import org.eclipse.ice.viz.plotviewer.CSVPlotEditor;
import org.eclipse.ice.viz.plotviewer.PlotProvider;
import org.eclipse.ice.viz.plotviewer.SeriesProvider;
import org.eclipse.swt.events.DisposeEvent;
import org.eclipse.swt.events.DisposeListener;
import org.eclipse.swt.widgets.Composite;

/**
 * This class implements the IPlot interface to provide access to a basic CSV
 * plot using the existing CSV infrastructure in ICE.
 * 
 * In addition to the IPlot operations it provides the load() operation that
 * should be called after construction.
 * 
 * @author Jay Jay Billings, Anna Wojtowicz
 *
 */
public class CSVPlot implements IPlot {

	// FIXME We should be able to add and remove any number of series from the
	// same drawn plot. Currently, we can only show one series at a time.

	/**
	 * The source of the data for this plot
	 */
	private URI source;

	/**
	 * The plot properties
	 */
	private final Map<String, String> properties;

	/**
	 * The types that this plot can assume
	 */
	private final Map<String, String[]> types;

	/**
	 * The CSVDataProvider used to store the loaded CSV data.
	 */
	private CSVDataProvider baseProvider;

	/**
	 * A map of drawn plots, keyed on the parent {@code Composite}s. Only one
	 * rendering should be created for a single parent. Subsequent calls to
	 * {@link #draw(String, String, Composite)} with a parent already in the
	 * map's key set should update the plot category and type for the associated
	 * drawn plot.
	 */
	private final Map<Composite, DrawnPlot> drawnPlots;

	/**
	 * The Constructor
	 * 
	 * @param source
	 *            The URI of the CSV file.
	 */
	public CSVPlot(URI source) {
		this.source = source;
		// Create the property map, empty by default
		properties = new HashMap<String, String>();
		// Create the plot type map and add empty arrays by default
		types = new HashMap<String, String[]>();
		String[] emptyStringArray = {};
		types.put("line", emptyStringArray);
		types.put("scatter", emptyStringArray);

		// Create the map of drawn plots.
		drawnPlots = new HashMap<Composite, DrawnPlot>();

		return;
	}

	/**
	 * This operation loads the data that will be plotted. It uses a separate
	 * thread to avoid hanging the UI in the event that the file is large. It
	 * does not attempt to load the file if the source is null.
	 * 
	 * @throws Exception
	 */
	public void load() {

		if (source != null) {

			// Create the loading thread
			Thread loadingThread = new Thread(new Runnable() {
				@Override
				public void run() {

					// Create a file handle from the source
					File file = new File(source);
					// Get a CSV loader and try to load the file
					if (file.getName().endsWith("csv")) {
						// Load the file
						CSVDataLoader dataLoader = new CSVDataLoader();
						try {
							baseProvider = dataLoader.load(file);
						} catch (Exception e) {
							throw new RuntimeException(e);
						}
						// Set the source so the title and everything gets
						// loaded right later
						baseProvider.setSource(source.toString());
						// Get the variables
						ArrayList<String> variables = baseProvider
								.getFeatureList();
						// Set the first feature as an independent variable
						baseProvider.setFeatureAsIndependentVariable(variables
								.get(0));
						// Create lists to hold the plot types
						ArrayList<String> plotTypes = new ArrayList<String>(
								variables.size());
						// Create the type list. Loop over every variable and
						// make it possible to plot it against the others.
						for (int i = 0; i < variables.size(); i++) {
							for (int j = 0; j < variables.size(); j++) {
								if (i != j) {
									String type = variables.get(i) + " vs. "
											+ variables.get(j);
									plotTypes.add(type);
								}
							}
						}
						// Put the types in the map. Line, scatter, and bar
						// plots can be created for any of the plot types, so we
						// can re-use the same string array.
						String[] plotTypesArray = plotTypes
								.toArray(new String[] {});
						types.put("Line", plotTypesArray);
						types.put("Scatter", plotTypesArray);
						types.put("Bar", plotTypesArray);

					}
				}
			});

			// Get a handle on the parent thread's exception handler
			final UncaughtExceptionHandler parentHandler = Thread
					.currentThread().getUncaughtExceptionHandler();

			// Override the loadingThread's exception handler
			loadingThread
					.setUncaughtExceptionHandler(new Thread.UncaughtExceptionHandler() {
						@Override
						public void uncaughtException(Thread t, Throwable e) {
							// Pass the exception to the parent thread's handler
							parentHandler.uncaughtException(t, e);
						}
					});

			// Start the thread
			loadingThread.start();
		}

		return;
	}

	/**
	 * @see org.eclipse.ice.client.widgets.viz.service.IPlot#getPlotTypes()
	 */
	@Override
	public Map<String, String[]> getPlotTypes() throws Exception {
		return new HashMap<String, String[]>(types);
	}

	/**
	 * @see org.eclipse.ice.client.widgets.viz.service.IPlot#getNumberOfAxes()
	 */
	@Override
	public int getNumberOfAxes() {
		// The CSV plots are always 2D
		return 2;
	}

	/**
	 * @see org.eclipse.ice.client.widgets.viz.service.IPlot#getProperties()
	 */
	@Override
	public Map<String, String> getProperties() {
		return properties;
	}

	/**
	 * @see org.eclipse.ice.client.widgets.viz.service.IPlot#setProperties(java.util.Map)
	 */
	@Override
	public void setProperties(Map<String, String> props) throws Exception {
		// Do nothing
	}

	/**
	 * @see org.eclipse.ice.client.widgets.viz.service.IPlot#getDataSource()
	 */
	@Override
	public URI getDataSource() {
		return source;
	}

	/**
	 * @see org.eclipse.ice.client.widgets.viz.service.IPlot#getSourceHost()
	 */
	@Override
	public String getSourceHost() {
		return source.getHost();
	}

	/**
	 * @see org.eclipse.ice.client.widgets.viz.service.IPlot#isSourceRemote()
	 */
	@Override
	public boolean isSourceRemote() {

		boolean retVal = false;

		// If the source is null, then it is a local file. Otherwise check it
		// explicitly.
		if (source.getHost() != null) {
			retVal = !"localhost".equals(source.getHost());
		}

		return retVal;
	}

	/**
	 * @see org.eclipse.ice.client.widgets.viz.service.IPlot#draw(java.lang.String,
	 *      java.lang.String, org.eclipse.swt.widgets.Composite)
	 */
	@Override
	public Composite draw(String category, String plotType, Composite parent)
			throws Exception {

		Composite child = null;

		// Determine whether the specified plotType is valid. Note that this
		// also requires the category to be valid!
		String[] types = this.types.get(category);
		boolean typeValid = false;
		if (types != null) {
			for (String type : types) {
				if (type != null && type.equals(plotType)) {
					typeValid = true;
					break;
				}
			}
		}

		if (baseProvider != null && typeValid && parent != null
				&& !parent.isDisposed()) {

			// Get the drawn plot associated with the parent Composite, creating
			// a new editor if necessary.
			DrawnPlot drawnPlot = drawnPlots.get(parent);
			if (drawnPlot == null) {
				drawnPlot = new DrawnPlot(parent);
				drawnPlots.put(parent, drawnPlot);

				// When the parent is disposed, remove the drawn plot and
				// dispose of any of its resources.
				parent.addDisposeListener(new DisposeListener() {
					@Override
					public void widgetDisposed(DisposeEvent e) {
						drawnPlots.remove((Composite) e.widget).dispose();
					}
				});
			}

			// Reset the plot time to the initial time.
			Double plotTime = baseProvider.getTimes().get(0);
			// FIXME Won't this affect all of the drawn plots?
			baseProvider.setTime(plotTime);

			// Remove the previously plotted series, if one exists.
			if (drawnPlot.seriesProvider != null) {
				drawnPlot.plotProvider.removeSeries(plotTime,
						drawnPlot.seriesProvider);
				drawnPlot.seriesProvider = null;
			}

			// Get the axes to plot
			String[] axes = plotType.split(" ");
			String axis1 = axes[0];
			String axis2 = axes[2];

			// Create a new series title for the new series
			String seriesTitle = axis1 + " vs. " + axis2 + " at " + plotTime;
			// Create a new series provider
			SeriesProvider seriesProvider = new SeriesProvider();
			seriesProvider.setDataProvider(drawnPlot.dataProvider);
			seriesProvider.setTimeForDataProvider(plotTime);
			seriesProvider.setSeriesTitle(seriesTitle);
			seriesProvider.setXDataFeature(axis1);
			seriesProvider.setYDataFeature(axis2);
			seriesProvider.setSeriesType(category);
			// Add this new series to the plot provider
			drawnPlot.seriesProvider = seriesProvider;
			drawnPlot.plotProvider.addSeries(plotTime, seriesProvider);

			// Add the new plot to the editor (with time slider disabled)
<<<<<<< HEAD
			editor.showPlotProvider(plotProvider, true);
=======
			drawnPlot.editor.showPlotProvider(drawnPlot.plotProvider, true);
>>>>>>> abab00f0

			// We need to return the Composite used to render the CSV plot.
			child = drawnPlot.editor.getPlotCanvas();
		} else {
			// Complain that the plot is invalid
			throw new Exception("Invalid plot: category = " + category
					+ ", type = " + plotType + ", provider = "
					+ baseProvider.toString());
		}

		return child;
	}

	/**
	 * An instance of this nested class is composed of the drawn
	 * {@link CSVPlotEditor} and all providers necessary to populate it with CSV
	 * data.
	 * 
	 * @author Jordan Deyton
	 *
	 */
	private class DrawnPlot {
		/**
		 * The editor in which the CSV plot is rendered.
		 */
		public final CSVPlotEditor editor;
		/**
		 * The data provider containing the loaded CSV data.
		 */
		public final CSVDataProvider dataProvider;
		/**
		 * The provider responsible for maintaining the plot configuration.
		 */
		public final PlotProvider plotProvider;

		/**
		 * The current series rendered on the plot.
		 */
		public SeriesProvider seriesProvider;

		/**
		 * Creates a {@link CSVPlotEditor} and all providers necessary to
		 * populate it. The editor is created inside the specified parent
		 * {@code Composite}.
		 * 
		 * @param parent
		 *            The {@code Composite} in which to draw the CSV plot
		 *            editor.
		 */
		public DrawnPlot(Composite parent) {
			// Create the editor and all required providers.
			editor = new CSVPlotEditor();
			dataProvider = baseProvider;
			plotProvider = new PlotProvider();

			// Set the plot title based on the file name.
			int lastSeparator = dataProvider.getSourceInfo().lastIndexOf("/");
			String plotTitle = (lastSeparator > -1 ? dataProvider
					.getSourceInfo().substring(lastSeparator + 1)
					: dataProvider.getSourceInfo());
			// Set the title for the new plot provider
			plotProvider.setPlotTitle(plotTitle);

			// Create the plot inside the parent Composite.
			editor.createPartControl(parent);

			return;
		}

		/**
		 * Disposes of the drawn plot and all related resources.
		 */
		public void dispose() {
			// Nothing to do yet.
		}
	}

}<|MERGE_RESOLUTION|>--- conflicted
+++ resolved
@@ -318,12 +318,8 @@
 			drawnPlot.seriesProvider = seriesProvider;
 			drawnPlot.plotProvider.addSeries(plotTime, seriesProvider);
 
-			// Add the new plot to the editor (with time slider disabled)
-<<<<<<< HEAD
-			editor.showPlotProvider(plotProvider, true);
-=======
+			// Add the new plot to the editor.
 			drawnPlot.editor.showPlotProvider(drawnPlot.plotProvider, true);
->>>>>>> abab00f0
 
 			// We need to return the Composite used to render the CSV plot.
 			child = drawnPlot.editor.getPlotCanvas();
