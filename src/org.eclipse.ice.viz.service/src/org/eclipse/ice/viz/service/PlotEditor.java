/*******************************************************************************
 * Copyright (c) 2015 UT-Battelle, LLC.
 * All rights reserved. This program and the accompanying materials
 * are made available under the terms of the Eclipse Public License v1.0
 * which accompanies this distribution, and is available at
 * http://www.eclipse.org/legal/epl-v10.html
 *
 * Contributors:
 *   Robert Smith - Initial API and implementation and/or initial documentation
 *   Kasper Gammeltoft - viz series refactor
 *   Jordan Deyton - multi-series refactor, code cleanup
 *******************************************************************************/
package org.eclipse.ice.viz.service;

import java.net.URI;
import java.util.List;

import org.eclipse.core.runtime.IProgressMonitor;
import org.eclipse.core.runtime.IStatus;
import org.eclipse.core.runtime.Status;
<<<<<<< HEAD
import org.eclipse.core.runtime.jobs.Job;
import org.eclipse.ice.viz.service.connections.ConnectionSeries;
import org.eclipse.ice.viz.service.datastructures.VizActionTree;
import org.eclipse.ice.viz.service.internal.VizServiceFactoryHolder;
=======
import org.eclipse.ice.viz.service.widgets.PlotDialogProvider;
import org.eclipse.ice.viz.service.widgets.TreeSelectionDialogProvider;
>>>>>>> d2e0aa44
import org.eclipse.jface.action.Action;
import org.eclipse.jface.action.ToolBarManager;
import org.eclipse.jface.dialogs.ErrorDialog;
import org.eclipse.jface.window.Window;
import org.eclipse.swt.SWT;
import org.eclipse.swt.layout.GridData;
import org.eclipse.swt.layout.GridLayout;
import org.eclipse.swt.widgets.Composite;
import org.eclipse.swt.widgets.Display;
import org.eclipse.swt.widgets.Shell;
import org.eclipse.swt.widgets.ToolBar;
import org.eclipse.ui.IEditorInput;
import org.eclipse.ui.IEditorSite;
import org.eclipse.ui.PartInitException;
import org.eclipse.ui.part.EditorPart;
import org.eclipse.ui.part.FileEditorInput;
import org.slf4j.Logger;
import org.slf4j.LoggerFactory;

/**
 * This class implements a plot editor. It takes as input a FileInput containing
 * a file of visualization data. It can make use of any VizService registered to
 * the BasicVizServiceFactory to create the plot. It can prompt the user in case
 * there are multiple applicable services for the file. The UI contains options
 * to redraw the plot using the IPlot's provided list of series. The IPlot's
 * provided context menu is also available to the user.
 * 
 * @author Robert Smith
 * @author Kasper Gammeltoft- Viz refactor for series
 *
 */
public class PlotEditor extends EditorPart {
	/**
	 * Plot editor ID for external reference.
	 */
	public static final String ID = "org.eclipse.ice.viz.service.PlotEditor";

	/**
	 * Logger for handling event messages and other information.
	 */
	private static final Logger logger = LoggerFactory
			.getLogger(PlotEditor.class);

	/**
	 * The plot acquired from the input, or {@code null} if it could not be
	 * created with an appropriate viz service.
	 */
	private IPlot plot;

	/**
	 * The Composite in which the plot was drawn.
	 */
	private Composite plotComposite;

	/**
	 * Whether the load process should be cancelled. Triggered by canceling the
	 * {@link #loadJob}.
	 */
	private boolean shouldCancelLoading;

	/**
	 * Creates the main content for the PlotEditor's UI. This includes a ToolBar
	 * above the plot's drawing.
	 * <p>
	 * <b>Note:</b> This method lays out the specified parent composite and thus
	 * does not return any values.
	 * </p>
	 * 
	 * @param parent
	 *            The parent Composite to contain the UI.
	 */
	private void createContent(Composite parent) {

		// Set up the layout of the parent. Although normally the parent's
		// layout is already set, in this case the parent is the same one passed
		// into createFormContent(...), but its layout was not already set.
		GridLayout grid = new GridLayout();
		grid.marginHeight = 0;
		grid.marginWidth = 0;
		parent.setLayout(grid);

		// Create a ToolBar.
		ToolBar toolBar = createToolBar(parent);
		toolBar.setLayoutData(new GridData(SWT.FILL, SWT.FILL, true, false));

		// Create the plot content.
		plotComposite = null;
		try {
			plotComposite = getPlot().draw(parent);
			plotComposite.setLayoutData(
					new GridData(SWT.FILL, SWT.FILL, true, true));
		} catch (Exception e) {
			throwCriticalException("Error encountered while drawing plot.",
					"The selection could not be rendered by the selected "
							+ "visualization service. Please check the format "
							+ "of the file.",
					e);
		}

		parent.layout();

		return;
	}

	/*
	 * Overrides a method from WorkbenchPart.
	 */
	@Override
	public void createPartControl(Composite parent) {
		setPartName("Plot Editor");
		shouldCancelLoading = false;

		// Get the plot from the input.
		plot = null;
		IEditorInput editorInput = getEditorInput();
		// If the input is file input, we'll have to use the URI.
		if (editorInput instanceof FileEditorInput) {
			URI uri = ((FileEditorInput) editorInput).getURI();
			// Try to create a plot using the available viz services, prompting
			// the user if two or more services can create a plot.
			PlotDialogProvider provider = new PlotDialogProvider();
			if (provider.openDialog(getEditorSite().getShell(),
					uri) == Window.OK) {
				plot = provider.getSelectedPlot();
			}
		}
		// If the input is plot input, we can just get the plot from it.
		else if (editorInput instanceof PlotEditorInput) {
			plot = ((PlotEditorInput) editorInput).getPlot();
		}

		// If no plot could be created, close the editor.
		if (plot == null) {
			logger.error(getClass().getName()
					+ " No plot available from the input.");
			Status status = new Status(IStatus.ERROR, "org.eclipse.ice", 0,
					"The file could not be rendered.", null);
			ErrorDialog.openError(Display.getCurrent().getActiveShell(),
					"Visualization Failed",
					"The selection could not be rendered by any available "
							+ "visualization services. Please check the format "
							+ "of the file and that visualization services are "
							+ "available for that file type.",
					status);
			// Close the editor.
			getEditorSite().getPage().closeEditor(PlotEditor.this, false);
			return;
		}

		createContent(parent);
		
//		// Finish loading and drawing the plot in a new thread.
//		final Composite parentRef = parent;
//		Job loadJob = new Job("Plot Editor Loading and Rendering") {
//			@Override
//			protected IStatus run(IProgressMonitor monitor) {
//				// If the plot was loaded, draw it in the editor.
//				if (waitForLoad(2000)) {
//					parentRef.getDisplay().asyncExec(new Runnable() {
//						@Override
//						public void run() {
//							createContent(parentRef);
//						}
//					});
//				}
//				// Otherwise, we should cancel the job.
//				else {
//					cancel();
//					throwCriticalException(
//							"Timeout while waiting for plot data to load.",
//							"The visualization service took too long to load "
//									+ "the plot. Please check the file format "
//									+ "to ensure it is compatible with the "
//									+ "selected visualization service.",
//							null);
//
//				}
//				return Status.OK_STATUS;
//			}
//
//			// Set the loading process to cancel
//			@Override
//			protected void canceling() {
//				shouldCancelLoading = true;
//			}
//
//		};
//		loadJob.schedule();

		return;

	}

	/**
	 * This method creates the main ToolBar for the editor.
	 * 
	 * @param parent
	 *            The parent Composite that will hold the ToolBar.
	 * @return The new ToolBar widget.
	 */
	private ToolBar createToolBar(Composite parent) {
		// Create a ToolBarManager.
		final ToolBarManager toolBarManager = new ToolBarManager();

<<<<<<< HEAD
		// The PlotEditorInput containing the IPlot rendered with the service
		// selected for this editor.
		PlotEditorInput selectedService;
		// Composite to hold the editor
		final Composite body = parent;
		// form = new ManagedForm(parent);
		if (getEditorInput() instanceof FileEditorInput) {
			plot = (FileEditorInput) getEditorInput();
			final URI filepath = plot.getURI();

			// Get the VizServiceFactory and all Viz Services
			final IVizServiceFactory factory = (BasicVizServiceFactory) VizServiceFactoryHolder
					.getFactory();

			// An array of all registered service names.
			String[] fullServiceNames = factory.getServiceNames();

			// An ArrayList of all registered service names.
			final ArrayList<String> serviceNames = new ArrayList<String>();
			AbstractVizService service = null;

			// An ArrayList of PlotEditorInputs, one created with each
			// VizService
			// capable of handling the file type.
			ArrayList<PlotEditorInput> inputArray = new ArrayList<PlotEditorInput>();

			for (int i = 0; i < fullServiceNames.length; i++) {

				service = (AbstractVizService) factory.get(fullServiceNames[i]);

				// If this service can handle the file extension, create a
				// PlotEditorInput and add its name to the list of applicable
				// services.
				if (service != null && service.extensionSupported(filepath)) {
					IPlot plot = null;
					try {
						plot = service.createPlot(filepath);
						inputArray.add(new PlotEditorInput(plot));
						serviceNames.add(fullServiceNames[i]);
					} catch (Exception e1) {
						logger.error(
								"Problem creating plot with visualization service "
										+ fullServiceNames[i] + ".",
								e1);
=======
		// Create a provider that handles creating a tree based on the plot's
		// categories and dependent series.
		final TreeSelectionDialogProvider provider = new TreeSelectionDialogProvider() {
			@Override
			public Object[] getChildren(Object parent) {
				final Object[] children;
				IPlot plot = getPlot();
				// If the element is the plot itself, return either its
				// categories or, if there is only one category, its list of
				// series.
				if (parent == plot) {
					List<String> categories = plot.getCategories();
					if (categories.size() > 1) {
						children = categories.toArray();
					} else if (!categories.isEmpty()) {
						children = plot.getDependentSeries(categories.get(0))
								.toArray();
					} else {
						children = new Object[0];
>>>>>>> d2e0aa44
					}
				}
				// If the element is a category, return its associated series.
				else if (parent instanceof String) {
					children = plot.getDependentSeries(parent.toString())
							.toArray();
				} else {
					children = new Object[0];
				}
				return children;
			}

			@Override
			public String getText(Object element) {
				// Get the text from the series' label.
				final String text;
				if (element instanceof ISeries) {
					text = ((ISeries) element).getLabel();
				} else {
					text = element.toString();
				}
				return text;
			}

			@Override
			public boolean isSelected(Object element) {
				// Only series should be checked/enabled.
				final boolean selected;
				if (element instanceof ISeries) {
					selected = ((ISeries) element).isEnabled();
				} else {
					selected = false;
				}
				return selected;
			}
		};
		provider.setTitle("Select a series");
		provider.setMessage("Please select a series to plot.");

		// Add an action to set what series are plotted.
		toolBarManager.add(new Action("Select series...") {
			@Override
			public void run() {
				// Get the parent composite in which the plot was drawn.
				Composite parent = getPlotComposite().getParent();
				IPlot plot = getPlot();

				// Open the dialog. Only allow one selection at a time.
				Shell shell = parent.getShell();
				if (provider.openDialog(shell, plot, false) == Window.OK) {
					// Disable all de-selected series.
					for (Object element : provider
							.getUnselectedLeafElements()) {
						if (element instanceof ISeries) {
							((ISeries) element).setEnabled(false);
						}
					}
					// Enable all newly selected series.
					for (Object element : provider.getSelectedLeafElements()) {
						if (element instanceof ISeries) {
							((ISeries) element).setEnabled(true);
						}
					}
					// Refresh the plot.
					try {
						plot.draw(parent);
					} catch (Exception e) {
						logger.error(getClass().getName() + " Exception! Error "
								+ "while refreshing the plot. ", e);
					}
				}
				return;
			}
		});

		// An action to close the current editor window
		toolBarManager.add(new Action("Close") {
			@Override
			public void run() {
				getEditorSite().getPage().closeEditor(PlotEditor.this, false);
			}
		});

		// Create and return the ToolBar widget.
		return toolBarManager.createControl(parent);
	}

	/*
	 * Implements an abstract method from EditorPart.
	 */
	@Override
	public void doSave(IProgressMonitor monitor) {
		// Nothing to do.
	}

	/*
	 * Implements an abstract method from EditorPart.
	 */
	@Override
	public void doSaveAs() {
		// Nothing to do.
	}

	/**
	 * Gets the current plot created from a viz service.
	 * 
	 * @return The current plot.
	 */
	private IPlot getPlot() {
		return plot;
	}

	/**
	 * Gets the Composite created by the plot.
	 * 
	 * @return The plot's Composite.
	 */
<<<<<<< HEAD
	private void createUI(ToolBarManager barManager, final Composite body,
			final PlotEditorInput selectedService, final IEditorPart thisEditor,
			final List<ISeries> seriesToPlot, final ISeries independentSeries,
			final String[] categories) {
		body.setLayout(new GridLayout());
		body.setLayoutData(new GridData(SWT.FILL, SWT.FILL, true, true, 1, 1));
		// Finish setting up the editor window
		ToolBar bar = barManager.createControl(body);
		final Composite plotComposite = new Composite(body, SWT.NONE);

		// Menu manager for toolbar
		MenuManager menu = new MenuManager("Menu");

		// Top level menu
		VizActionTree menuTree = new VizActionTree("Menu");

		// Create a map of category trees to add to the menu if need be.
		Map<String, VizActionTree> categoryTrees = null;
		VizActionTree seriesTree = new VizActionTree("Plot Series");
		// Only create categories if they will be useful in the menu (if there
		// is more than one)
		if (categories.length > 1) {
			categoryTrees = new TreeMap<String, VizActionTree>();
			for (int i = 0; i < categories.length; i++) {
				String category = categories[i];
				VizActionTree catTree = new VizActionTree(category);
				menuTree.add(catTree);
				categoryTrees.put(category, catTree);
			}
		} else {
			// A second level menu that will hold the series to plot
			menuTree.add(seriesTree);
		}
=======
	private Composite getPlotComposite() {
		return plotComposite;
	}
>>>>>>> d2e0aa44

	/*
	 * Implements an abstract method from EditorPart.
	 */
	@Override
	public void init(IEditorSite site, IEditorInput input)
			throws PartInitException {
		setSite(site);
		setInput(input);
	}

	/*
	 * Implements an abstract method from EditorPart.
	 */
	@Override
	public boolean isDirty() {
		return false;
	}

<<<<<<< HEAD
			};
			// If there are no categories in the tree hierarchy, then add to
			// the general menu
			if (categoryTrees == null) {
				// Add the new menu entry
				seriesTree.add(new VizActionTree(tempAction));
				// Otherwise, add to the specific category for this series
			} else {
				categoryTrees.get(series.getCategory())
						.add(new VizActionTree(tempAction));
			}
=======
	/*
	 * Implements an abstract method from EditorPart.
	 */
	@Override
	public boolean isSaveAsAllowed() {
		return false;
	}
>>>>>>> d2e0aa44

	/*
	 * Implements a method from WorkbenchPart.
	 */
	@Override
	public void setFocus() {
		// Nothing to do.
	}

	/**
	 * This method logs an error and prints out a (hopefully helpful) dialog to
	 * the user in an error dialog before closing the editor.
	 * 
	 * @param logMessage
	 *            The message to print to the log.
	 * @param dialogMessage
	 *            The message to show to the user.
	 * @param e
	 *            The exception, or {@code null} if not available.
	 */
	private void throwCriticalException(String logMessage, String dialogMessage,
			Exception e) {
		// Log an error.
		logger.error(getClass().getName() + " Exception! " + logMessage, e);

		final Shell shell = getEditorSite().getShell();

		// Print out an error dialog.
		final Status status = new Status(IStatus.ERROR, "org.eclipse.ice", 0,
				logMessage, e);
		final String message = dialogMessage;
		shell.getDisplay().asyncExec(new Runnable() {
			public void run() {
<<<<<<< HEAD
				thisEditor.getEditorSite().getPage().closeEditor(thisEditor,
						false);
			}
		};

		// Add close action directly under menu
		menuTree.add(new VizActionTree(close));
=======
				// Open an error dialog.
				ErrorDialog.openError(shell, "Visualization Failed", message,
						status);
				// Close the editor.
				getEditorSite().getPage().closeEditor(PlotEditor.this, false);
			};
		});
>>>>>>> d2e0aa44

		return;
	}

	/**
	 * Waits for the plot to have some available data. Returns true if the plot
	 * has data available before or at the end of the timeout.
	 * 
	 * @param timeout
	 *            The maximum period to wait for the plot to load.
	 * @return True if the plot has data available, false otherwise.
	 */
	private boolean waitForLoad(long timeout) {
		boolean loaded = false;

		IPlot plot = getPlot();

		// While loading is not yet complete, wait and periodically attempt to
		// read the plot again. Once the plot's independent series is set, it
		// has finished loading.
		long interval = 250;
		long time = 0;
		try {
			while (!loaded && time < timeout && !shouldCancelLoading) {
				if (plot.getIndependentSeries() != null) {
					loaded = true;
				} else {
					Thread.sleep(interval);
					time += interval;
				}
			}
		} catch (Exception e) {
			throwCriticalException("Error loading the plot.",
					"The selected visualization service encountered an error "
							+ " while loading the plot.",
					e);
		}

		return loaded;
	}

}<|MERGE_RESOLUTION|>--- conflicted
+++ resolved
@@ -1,587 +1,473 @@
-/*******************************************************************************
- * Copyright (c) 2015 UT-Battelle, LLC.
- * All rights reserved. This program and the accompanying materials
- * are made available under the terms of the Eclipse Public License v1.0
- * which accompanies this distribution, and is available at
- * http://www.eclipse.org/legal/epl-v10.html
- *
- * Contributors:
- *   Robert Smith - Initial API and implementation and/or initial documentation
- *   Kasper Gammeltoft - viz series refactor
- *   Jordan Deyton - multi-series refactor, code cleanup
- *******************************************************************************/
-package org.eclipse.ice.viz.service;
-
-import java.net.URI;
-import java.util.List;
-
-import org.eclipse.core.runtime.IProgressMonitor;
-import org.eclipse.core.runtime.IStatus;
-import org.eclipse.core.runtime.Status;
-<<<<<<< HEAD
-import org.eclipse.core.runtime.jobs.Job;
-import org.eclipse.ice.viz.service.connections.ConnectionSeries;
-import org.eclipse.ice.viz.service.datastructures.VizActionTree;
-import org.eclipse.ice.viz.service.internal.VizServiceFactoryHolder;
-=======
-import org.eclipse.ice.viz.service.widgets.PlotDialogProvider;
-import org.eclipse.ice.viz.service.widgets.TreeSelectionDialogProvider;
->>>>>>> d2e0aa44
-import org.eclipse.jface.action.Action;
-import org.eclipse.jface.action.ToolBarManager;
-import org.eclipse.jface.dialogs.ErrorDialog;
-import org.eclipse.jface.window.Window;
-import org.eclipse.swt.SWT;
-import org.eclipse.swt.layout.GridData;
-import org.eclipse.swt.layout.GridLayout;
-import org.eclipse.swt.widgets.Composite;
-import org.eclipse.swt.widgets.Display;
-import org.eclipse.swt.widgets.Shell;
-import org.eclipse.swt.widgets.ToolBar;
-import org.eclipse.ui.IEditorInput;
-import org.eclipse.ui.IEditorSite;
-import org.eclipse.ui.PartInitException;
-import org.eclipse.ui.part.EditorPart;
-import org.eclipse.ui.part.FileEditorInput;
-import org.slf4j.Logger;
-import org.slf4j.LoggerFactory;
-
-/**
- * This class implements a plot editor. It takes as input a FileInput containing
- * a file of visualization data. It can make use of any VizService registered to
- * the BasicVizServiceFactory to create the plot. It can prompt the user in case
- * there are multiple applicable services for the file. The UI contains options
- * to redraw the plot using the IPlot's provided list of series. The IPlot's
- * provided context menu is also available to the user.
- * 
- * @author Robert Smith
- * @author Kasper Gammeltoft- Viz refactor for series
- *
- */
-public class PlotEditor extends EditorPart {
-	/**
-	 * Plot editor ID for external reference.
-	 */
-	public static final String ID = "org.eclipse.ice.viz.service.PlotEditor";
-
-	/**
-	 * Logger for handling event messages and other information.
-	 */
-	private static final Logger logger = LoggerFactory
-			.getLogger(PlotEditor.class);
-
-	/**
-	 * The plot acquired from the input, or {@code null} if it could not be
-	 * created with an appropriate viz service.
-	 */
-	private IPlot plot;
-
-	/**
-	 * The Composite in which the plot was drawn.
-	 */
-	private Composite plotComposite;
-
-	/**
-	 * Whether the load process should be cancelled. Triggered by canceling the
-	 * {@link #loadJob}.
-	 */
-	private boolean shouldCancelLoading;
-
-	/**
-	 * Creates the main content for the PlotEditor's UI. This includes a ToolBar
-	 * above the plot's drawing.
-	 * <p>
-	 * <b>Note:</b> This method lays out the specified parent composite and thus
-	 * does not return any values.
-	 * </p>
-	 * 
-	 * @param parent
-	 *            The parent Composite to contain the UI.
-	 */
-	private void createContent(Composite parent) {
-
-		// Set up the layout of the parent. Although normally the parent's
-		// layout is already set, in this case the parent is the same one passed
-		// into createFormContent(...), but its layout was not already set.
-		GridLayout grid = new GridLayout();
-		grid.marginHeight = 0;
-		grid.marginWidth = 0;
-		parent.setLayout(grid);
-
-		// Create a ToolBar.
-		ToolBar toolBar = createToolBar(parent);
-		toolBar.setLayoutData(new GridData(SWT.FILL, SWT.FILL, true, false));
-
-		// Create the plot content.
-		plotComposite = null;
-		try {
-			plotComposite = getPlot().draw(parent);
-			plotComposite.setLayoutData(
-					new GridData(SWT.FILL, SWT.FILL, true, true));
-		} catch (Exception e) {
-			throwCriticalException("Error encountered while drawing plot.",
-					"The selection could not be rendered by the selected "
-							+ "visualization service. Please check the format "
-							+ "of the file.",
-					e);
-		}
-
-		parent.layout();
-
-		return;
-	}
-
-	/*
-	 * Overrides a method from WorkbenchPart.
-	 */
-	@Override
-	public void createPartControl(Composite parent) {
-		setPartName("Plot Editor");
-		shouldCancelLoading = false;
-
-		// Get the plot from the input.
-		plot = null;
-		IEditorInput editorInput = getEditorInput();
-		// If the input is file input, we'll have to use the URI.
-		if (editorInput instanceof FileEditorInput) {
-			URI uri = ((FileEditorInput) editorInput).getURI();
-			// Try to create a plot using the available viz services, prompting
-			// the user if two or more services can create a plot.
-			PlotDialogProvider provider = new PlotDialogProvider();
-			if (provider.openDialog(getEditorSite().getShell(),
-					uri) == Window.OK) {
-				plot = provider.getSelectedPlot();
-			}
-		}
-		// If the input is plot input, we can just get the plot from it.
-		else if (editorInput instanceof PlotEditorInput) {
-			plot = ((PlotEditorInput) editorInput).getPlot();
-		}
-
-		// If no plot could be created, close the editor.
-		if (plot == null) {
-			logger.error(getClass().getName()
-					+ " No plot available from the input.");
-			Status status = new Status(IStatus.ERROR, "org.eclipse.ice", 0,
-					"The file could not be rendered.", null);
-			ErrorDialog.openError(Display.getCurrent().getActiveShell(),
-					"Visualization Failed",
-					"The selection could not be rendered by any available "
-							+ "visualization services. Please check the format "
-							+ "of the file and that visualization services are "
-							+ "available for that file type.",
-					status);
-			// Close the editor.
-			getEditorSite().getPage().closeEditor(PlotEditor.this, false);
-			return;
-		}
-
-		createContent(parent);
-		
-//		// Finish loading and drawing the plot in a new thread.
-//		final Composite parentRef = parent;
-//		Job loadJob = new Job("Plot Editor Loading and Rendering") {
-//			@Override
-//			protected IStatus run(IProgressMonitor monitor) {
-//				// If the plot was loaded, draw it in the editor.
-//				if (waitForLoad(2000)) {
-//					parentRef.getDisplay().asyncExec(new Runnable() {
-//						@Override
-//						public void run() {
-//							createContent(parentRef);
-//						}
-//					});
-//				}
-//				// Otherwise, we should cancel the job.
-//				else {
-//					cancel();
-//					throwCriticalException(
-//							"Timeout while waiting for plot data to load.",
-//							"The visualization service took too long to load "
-//									+ "the plot. Please check the file format "
-//									+ "to ensure it is compatible with the "
-//									+ "selected visualization service.",
-//							null);
-//
-//				}
-//				return Status.OK_STATUS;
-//			}
-//
-//			// Set the loading process to cancel
-//			@Override
-//			protected void canceling() {
-//				shouldCancelLoading = true;
-//			}
-//
-//		};
-//		loadJob.schedule();
-
-		return;
-
-	}
-
-	/**
-	 * This method creates the main ToolBar for the editor.
-	 * 
-	 * @param parent
-	 *            The parent Composite that will hold the ToolBar.
-	 * @return The new ToolBar widget.
-	 */
-	private ToolBar createToolBar(Composite parent) {
-		// Create a ToolBarManager.
-		final ToolBarManager toolBarManager = new ToolBarManager();
-
-<<<<<<< HEAD
-		// The PlotEditorInput containing the IPlot rendered with the service
-		// selected for this editor.
-		PlotEditorInput selectedService;
-		// Composite to hold the editor
-		final Composite body = parent;
-		// form = new ManagedForm(parent);
-		if (getEditorInput() instanceof FileEditorInput) {
-			plot = (FileEditorInput) getEditorInput();
-			final URI filepath = plot.getURI();
-
-			// Get the VizServiceFactory and all Viz Services
-			final IVizServiceFactory factory = (BasicVizServiceFactory) VizServiceFactoryHolder
-					.getFactory();
-
-			// An array of all registered service names.
-			String[] fullServiceNames = factory.getServiceNames();
-
-			// An ArrayList of all registered service names.
-			final ArrayList<String> serviceNames = new ArrayList<String>();
-			AbstractVizService service = null;
-
-			// An ArrayList of PlotEditorInputs, one created with each
-			// VizService
-			// capable of handling the file type.
-			ArrayList<PlotEditorInput> inputArray = new ArrayList<PlotEditorInput>();
-
-			for (int i = 0; i < fullServiceNames.length; i++) {
-
-				service = (AbstractVizService) factory.get(fullServiceNames[i]);
-
-				// If this service can handle the file extension, create a
-				// PlotEditorInput and add its name to the list of applicable
-				// services.
-				if (service != null && service.extensionSupported(filepath)) {
-					IPlot plot = null;
-					try {
-						plot = service.createPlot(filepath);
-						inputArray.add(new PlotEditorInput(plot));
-						serviceNames.add(fullServiceNames[i]);
-					} catch (Exception e1) {
-						logger.error(
-								"Problem creating plot with visualization service "
-										+ fullServiceNames[i] + ".",
-								e1);
-=======
-		// Create a provider that handles creating a tree based on the plot's
-		// categories and dependent series.
-		final TreeSelectionDialogProvider provider = new TreeSelectionDialogProvider() {
-			@Override
-			public Object[] getChildren(Object parent) {
-				final Object[] children;
-				IPlot plot = getPlot();
-				// If the element is the plot itself, return either its
-				// categories or, if there is only one category, its list of
-				// series.
-				if (parent == plot) {
-					List<String> categories = plot.getCategories();
-					if (categories.size() > 1) {
-						children = categories.toArray();
-					} else if (!categories.isEmpty()) {
-						children = plot.getDependentSeries(categories.get(0))
-								.toArray();
-					} else {
-						children = new Object[0];
->>>>>>> d2e0aa44
-					}
-				}
-				// If the element is a category, return its associated series.
-				else if (parent instanceof String) {
-					children = plot.getDependentSeries(parent.toString())
-							.toArray();
-				} else {
-					children = new Object[0];
-				}
-				return children;
-			}
-
-			@Override
-			public String getText(Object element) {
-				// Get the text from the series' label.
-				final String text;
-				if (element instanceof ISeries) {
-					text = ((ISeries) element).getLabel();
-				} else {
-					text = element.toString();
-				}
-				return text;
-			}
-
-			@Override
-			public boolean isSelected(Object element) {
-				// Only series should be checked/enabled.
-				final boolean selected;
-				if (element instanceof ISeries) {
-					selected = ((ISeries) element).isEnabled();
-				} else {
-					selected = false;
-				}
-				return selected;
-			}
-		};
-		provider.setTitle("Select a series");
-		provider.setMessage("Please select a series to plot.");
-
-		// Add an action to set what series are plotted.
-		toolBarManager.add(new Action("Select series...") {
-			@Override
-			public void run() {
-				// Get the parent composite in which the plot was drawn.
-				Composite parent = getPlotComposite().getParent();
-				IPlot plot = getPlot();
-
-				// Open the dialog. Only allow one selection at a time.
-				Shell shell = parent.getShell();
-				if (provider.openDialog(shell, plot, false) == Window.OK) {
-					// Disable all de-selected series.
-					for (Object element : provider
-							.getUnselectedLeafElements()) {
-						if (element instanceof ISeries) {
-							((ISeries) element).setEnabled(false);
-						}
-					}
-					// Enable all newly selected series.
-					for (Object element : provider.getSelectedLeafElements()) {
-						if (element instanceof ISeries) {
-							((ISeries) element).setEnabled(true);
-						}
-					}
-					// Refresh the plot.
-					try {
-						plot.draw(parent);
-					} catch (Exception e) {
-						logger.error(getClass().getName() + " Exception! Error "
-								+ "while refreshing the plot. ", e);
-					}
-				}
-				return;
-			}
-		});
-
-		// An action to close the current editor window
-		toolBarManager.add(new Action("Close") {
-			@Override
-			public void run() {
-				getEditorSite().getPage().closeEditor(PlotEditor.this, false);
-			}
-		});
-
-		// Create and return the ToolBar widget.
-		return toolBarManager.createControl(parent);
-	}
-
-	/*
-	 * Implements an abstract method from EditorPart.
-	 */
-	@Override
-	public void doSave(IProgressMonitor monitor) {
-		// Nothing to do.
-	}
-
-	/*
-	 * Implements an abstract method from EditorPart.
-	 */
-	@Override
-	public void doSaveAs() {
-		// Nothing to do.
-	}
-
-	/**
-	 * Gets the current plot created from a viz service.
-	 * 
-	 * @return The current plot.
-	 */
-	private IPlot getPlot() {
-		return plot;
-	}
-
-	/**
-	 * Gets the Composite created by the plot.
-	 * 
-	 * @return The plot's Composite.
-	 */
-<<<<<<< HEAD
-	private void createUI(ToolBarManager barManager, final Composite body,
-			final PlotEditorInput selectedService, final IEditorPart thisEditor,
-			final List<ISeries> seriesToPlot, final ISeries independentSeries,
-			final String[] categories) {
-		body.setLayout(new GridLayout());
-		body.setLayoutData(new GridData(SWT.FILL, SWT.FILL, true, true, 1, 1));
-		// Finish setting up the editor window
-		ToolBar bar = barManager.createControl(body);
-		final Composite plotComposite = new Composite(body, SWT.NONE);
-
-		// Menu manager for toolbar
-		MenuManager menu = new MenuManager("Menu");
-
-		// Top level menu
-		VizActionTree menuTree = new VizActionTree("Menu");
-
-		// Create a map of category trees to add to the menu if need be.
-		Map<String, VizActionTree> categoryTrees = null;
-		VizActionTree seriesTree = new VizActionTree("Plot Series");
-		// Only create categories if they will be useful in the menu (if there
-		// is more than one)
-		if (categories.length > 1) {
-			categoryTrees = new TreeMap<String, VizActionTree>();
-			for (int i = 0; i < categories.length; i++) {
-				String category = categories[i];
-				VizActionTree catTree = new VizActionTree(category);
-				menuTree.add(catTree);
-				categoryTrees.put(category, catTree);
-			}
-		} else {
-			// A second level menu that will hold the series to plot
-			menuTree.add(seriesTree);
-		}
-=======
-	private Composite getPlotComposite() {
-		return plotComposite;
-	}
->>>>>>> d2e0aa44
-
-	/*
-	 * Implements an abstract method from EditorPart.
-	 */
-	@Override
-	public void init(IEditorSite site, IEditorInput input)
-			throws PartInitException {
-		setSite(site);
-		setInput(input);
-	}
-
-	/*
-	 * Implements an abstract method from EditorPart.
-	 */
-	@Override
-	public boolean isDirty() {
-		return false;
-	}
-
-<<<<<<< HEAD
-			};
-			// If there are no categories in the tree hierarchy, then add to
-			// the general menu
-			if (categoryTrees == null) {
-				// Add the new menu entry
-				seriesTree.add(new VizActionTree(tempAction));
-				// Otherwise, add to the specific category for this series
-			} else {
-				categoryTrees.get(series.getCategory())
-						.add(new VizActionTree(tempAction));
-			}
-=======
-	/*
-	 * Implements an abstract method from EditorPart.
-	 */
-	@Override
-	public boolean isSaveAsAllowed() {
-		return false;
-	}
->>>>>>> d2e0aa44
-
-	/*
-	 * Implements a method from WorkbenchPart.
-	 */
-	@Override
-	public void setFocus() {
-		// Nothing to do.
-	}
-
-	/**
-	 * This method logs an error and prints out a (hopefully helpful) dialog to
-	 * the user in an error dialog before closing the editor.
-	 * 
-	 * @param logMessage
-	 *            The message to print to the log.
-	 * @param dialogMessage
-	 *            The message to show to the user.
-	 * @param e
-	 *            The exception, or {@code null} if not available.
-	 */
-	private void throwCriticalException(String logMessage, String dialogMessage,
-			Exception e) {
-		// Log an error.
-		logger.error(getClass().getName() + " Exception! " + logMessage, e);
-
-		final Shell shell = getEditorSite().getShell();
-
-		// Print out an error dialog.
-		final Status status = new Status(IStatus.ERROR, "org.eclipse.ice", 0,
-				logMessage, e);
-		final String message = dialogMessage;
-		shell.getDisplay().asyncExec(new Runnable() {
-			public void run() {
-<<<<<<< HEAD
-				thisEditor.getEditorSite().getPage().closeEditor(thisEditor,
-						false);
-			}
-		};
-
-		// Add close action directly under menu
-		menuTree.add(new VizActionTree(close));
-=======
-				// Open an error dialog.
-				ErrorDialog.openError(shell, "Visualization Failed", message,
-						status);
-				// Close the editor.
-				getEditorSite().getPage().closeEditor(PlotEditor.this, false);
-			};
-		});
->>>>>>> d2e0aa44
-
-		return;
-	}
-
-	/**
-	 * Waits for the plot to have some available data. Returns true if the plot
-	 * has data available before or at the end of the timeout.
-	 * 
-	 * @param timeout
-	 *            The maximum period to wait for the plot to load.
-	 * @return True if the plot has data available, false otherwise.
-	 */
-	private boolean waitForLoad(long timeout) {
-		boolean loaded = false;
-
-		IPlot plot = getPlot();
-
-		// While loading is not yet complete, wait and periodically attempt to
-		// read the plot again. Once the plot's independent series is set, it
-		// has finished loading.
-		long interval = 250;
-		long time = 0;
-		try {
-			while (!loaded && time < timeout && !shouldCancelLoading) {
-				if (plot.getIndependentSeries() != null) {
-					loaded = true;
-				} else {
-					Thread.sleep(interval);
-					time += interval;
-				}
-			}
-		} catch (Exception e) {
-			throwCriticalException("Error loading the plot.",
-					"The selected visualization service encountered an error "
-							+ " while loading the plot.",
-					e);
-		}
-
-		return loaded;
-	}
-
+/*******************************************************************************
+ * Copyright (c) 2015 UT-Battelle, LLC.
+ * All rights reserved. This program and the accompanying materials
+ * are made available under the terms of the Eclipse Public License v1.0
+ * which accompanies this distribution, and is available at
+ * http://www.eclipse.org/legal/epl-v10.html
+ *
+ * Contributors:
+ *   Robert Smith - Initial API and implementation and/or initial documentation
+ *   Kasper Gammeltoft - viz series refactor
+ *   Jordan Deyton - multi-series refactor, code cleanup
+ *******************************************************************************/
+package org.eclipse.ice.viz.service;
+
+import java.net.URI;
+import java.util.List;
+
+import org.eclipse.core.runtime.IProgressMonitor;
+import org.eclipse.core.runtime.IStatus;
+import org.eclipse.core.runtime.Status;
+import org.eclipse.ice.viz.service.widgets.PlotDialogProvider;
+import org.eclipse.ice.viz.service.widgets.TreeSelectionDialogProvider;
+import org.eclipse.jface.action.Action;
+import org.eclipse.jface.action.ToolBarManager;
+import org.eclipse.jface.dialogs.ErrorDialog;
+import org.eclipse.jface.window.Window;
+import org.eclipse.swt.SWT;
+import org.eclipse.swt.layout.GridData;
+import org.eclipse.swt.layout.GridLayout;
+import org.eclipse.swt.widgets.Composite;
+import org.eclipse.swt.widgets.Display;
+import org.eclipse.swt.widgets.Shell;
+import org.eclipse.swt.widgets.ToolBar;
+import org.eclipse.ui.IEditorInput;
+import org.eclipse.ui.IEditorSite;
+import org.eclipse.ui.PartInitException;
+import org.eclipse.ui.part.EditorPart;
+import org.eclipse.ui.part.FileEditorInput;
+import org.slf4j.Logger;
+import org.slf4j.LoggerFactory;
+
+/**
+ * This class implements a plot editor. It takes as input a FileInput containing
+ * a file of visualization data. It can make use of any VizService registered to
+ * the BasicVizServiceFactory to create the plot. It can prompt the user in case
+ * there are multiple applicable services for the file. The UI contains options
+ * to redraw the plot using the IPlot's provided list of series. The IPlot's
+ * provided context menu is also available to the user.
+ * 
+ * @author Robert Smith
+ * @author Kasper Gammeltoft- Viz refactor for series
+ *
+ */
+public class PlotEditor extends EditorPart {
+	/**
+	 * Plot editor ID for external reference.
+	 */
+	public static final String ID = "org.eclipse.ice.viz.service.PlotEditor";
+
+	/**
+	 * Logger for handling event messages and other information.
+	 */
+	private static final Logger logger = LoggerFactory
+			.getLogger(PlotEditor.class);
+
+	/**
+	 * The plot acquired from the input, or {@code null} if it could not be
+	 * created with an appropriate viz service.
+	 */
+	private IPlot plot;
+
+	/**
+	 * The Composite in which the plot was drawn.
+	 */
+	private Composite plotComposite;
+
+	/**
+	 * Whether the load process should be cancelled. Triggered by canceling the
+	 * {@link #loadJob}.
+	 */
+	private boolean shouldCancelLoading;
+
+	/**
+	 * Creates the main content for the PlotEditor's UI. This includes a ToolBar
+	 * above the plot's drawing.
+	 * <p>
+	 * <b>Note:</b> This method lays out the specified parent composite and thus
+	 * does not return any values.
+	 * </p>
+	 * 
+	 * @param parent
+	 *            The parent Composite to contain the UI.
+	 */
+	private void createContent(Composite parent) {
+
+		// Set up the layout of the parent. Although normally the parent's
+		// layout is already set, in this case the parent is the same one passed
+		// into createFormContent(...), but its layout was not already set.
+		GridLayout grid = new GridLayout();
+		grid.marginHeight = 0;
+		grid.marginWidth = 0;
+		parent.setLayout(grid);
+
+		// Create a ToolBar.
+		ToolBar toolBar = createToolBar(parent);
+		toolBar.setLayoutData(new GridData(SWT.FILL, SWT.FILL, true, false));
+
+		// Create the plot content.
+		plotComposite = null;
+		try {
+			plotComposite = getPlot().draw(parent);
+			plotComposite.setLayoutData(
+					new GridData(SWT.FILL, SWT.FILL, true, true));
+		} catch (Exception e) {
+			throwCriticalException("Error encountered while drawing plot.",
+					"The selection could not be rendered by the selected "
+							+ "visualization service. Please check the format "
+							+ "of the file.",
+					e);
+		}
+
+		parent.layout();
+
+		return;
+	}
+
+	/*
+	 * Overrides a method from WorkbenchPart.
+	 */
+	@Override
+	public void createPartControl(Composite parent) {
+		setPartName("Plot Editor");
+		shouldCancelLoading = false;
+
+		// Get the plot from the input.
+		plot = null;
+		IEditorInput editorInput = getEditorInput();
+		// If the input is file input, we'll have to use the URI.
+		if (editorInput instanceof FileEditorInput) {
+			URI uri = ((FileEditorInput) editorInput).getURI();
+			// Try to create a plot using the available viz services, prompting
+			// the user if two or more services can create a plot.
+			PlotDialogProvider provider = new PlotDialogProvider();
+			if (provider.openDialog(getEditorSite().getShell(),
+					uri) == Window.OK) {
+				plot = provider.getSelectedPlot();
+			}
+		}
+		// If the input is plot input, we can just get the plot from it.
+		else if (editorInput instanceof PlotEditorInput) {
+			plot = ((PlotEditorInput) editorInput).getPlot();
+		}
+
+		// If no plot could be created, close the editor.
+		if (plot == null) {
+			logger.error(getClass().getName()
+					+ " No plot available from the input.");
+			Status status = new Status(IStatus.ERROR, "org.eclipse.ice", 0,
+					"The file could not be rendered.", null);
+			ErrorDialog.openError(Display.getCurrent().getActiveShell(),
+					"Visualization Failed",
+					"The selection could not be rendered by any available "
+							+ "visualization services. Please check the format "
+							+ "of the file and that visualization services are "
+							+ "available for that file type.",
+					status);
+			// Close the editor.
+			getEditorSite().getPage().closeEditor(PlotEditor.this, false);
+			return;
+		}
+
+		createContent(parent);
+		
+//		// Finish loading and drawing the plot in a new thread.
+//		final Composite parentRef = parent;
+//		Job loadJob = new Job("Plot Editor Loading and Rendering") {
+//			@Override
+//			protected IStatus run(IProgressMonitor monitor) {
+//				// If the plot was loaded, draw it in the editor.
+//				if (waitForLoad(2000)) {
+//					parentRef.getDisplay().asyncExec(new Runnable() {
+//						@Override
+//						public void run() {
+//							createContent(parentRef);
+//						}
+//					});
+//				}
+//				// Otherwise, we should cancel the job.
+//				else {
+//					cancel();
+//					throwCriticalException(
+//							"Timeout while waiting for plot data to load.",
+//							"The visualization service took too long to load "
+//									+ "the plot. Please check the file format "
+//									+ "to ensure it is compatible with the "
+//									+ "selected visualization service.",
+//							null);
+//
+//				}
+//				return Status.OK_STATUS;
+//			}
+//
+//			// Set the loading process to cancel
+//			@Override
+//			protected void canceling() {
+//				shouldCancelLoading = true;
+//			}
+//
+//		};
+//		loadJob.schedule();
+
+		return;
+
+	}
+
+	/**
+	 * This method creates the main ToolBar for the editor.
+	 * 
+	 * @param parent
+	 *            The parent Composite that will hold the ToolBar.
+	 * @return The new ToolBar widget.
+	 */
+	private ToolBar createToolBar(Composite parent) {
+		// Create a ToolBarManager.
+		final ToolBarManager toolBarManager = new ToolBarManager();
+
+		// Create a provider that handles creating a tree based on the plot's
+		// categories and dependent series.
+		final TreeSelectionDialogProvider provider = new TreeSelectionDialogProvider() {
+			@Override
+			public Object[] getChildren(Object parent) {
+				final Object[] children;
+				IPlot plot = getPlot();
+				// If the element is the plot itself, return either its
+				// categories or, if there is only one category, its list of
+				// series.
+				if (parent == plot) {
+					List<String> categories = plot.getCategories();
+					if (categories.size() > 1) {
+						children = categories.toArray();
+					} else if (!categories.isEmpty()) {
+						children = plot.getDependentSeries(categories.get(0))
+								.toArray();
+					} else {
+						children = new Object[0];
+					}
+				}
+				// If the element is a category, return its associated series.
+				else if (parent instanceof String) {
+					children = plot.getDependentSeries(parent.toString())
+							.toArray();
+				} else {
+					children = new Object[0];
+				}
+				return children;
+			}
+
+			@Override
+			public String getText(Object element) {
+				// Get the text from the series' label.
+				final String text;
+				if (element instanceof ISeries) {
+					text = ((ISeries) element).getLabel();
+				} else {
+					text = element.toString();
+				}
+				return text;
+			}
+
+			@Override
+			public boolean isSelected(Object element) {
+				// Only series should be checked/enabled.
+				final boolean selected;
+				if (element instanceof ISeries) {
+					selected = ((ISeries) element).isEnabled();
+				} else {
+					selected = false;
+				}
+				return selected;
+			}
+		};
+		provider.setTitle("Select a series");
+		provider.setMessage("Please select a series to plot.");
+
+		// Add an action to set what series are plotted.
+		toolBarManager.add(new Action("Select series...") {
+			@Override
+			public void run() {
+				// Get the parent composite in which the plot was drawn.
+				Composite parent = getPlotComposite().getParent();
+				IPlot plot = getPlot();
+
+				// Open the dialog. Only allow one selection at a time.
+				Shell shell = parent.getShell();
+				if (provider.openDialog(shell, plot, false) == Window.OK) {
+					// Disable all de-selected series.
+					for (Object element : provider
+							.getUnselectedLeafElements()) {
+						if (element instanceof ISeries) {
+							((ISeries) element).setEnabled(false);
+						}
+					}
+					// Enable all newly selected series.
+					for (Object element : provider.getSelectedLeafElements()) {
+						if (element instanceof ISeries) {
+							((ISeries) element).setEnabled(true);
+						}
+					}
+					// Refresh the plot.
+					try {
+						plot.draw(parent);
+					} catch (Exception e) {
+						logger.error(getClass().getName() + " Exception! Error "
+								+ "while refreshing the plot. ", e);
+					}
+				}
+				return;
+			}
+		});
+
+		// An action to close the current editor window
+		toolBarManager.add(new Action("Close") {
+			@Override
+			public void run() {
+				getEditorSite().getPage().closeEditor(PlotEditor.this, false);
+			}
+		});
+
+		// Create and return the ToolBar widget.
+		return toolBarManager.createControl(parent);
+	}
+
+	/*
+	 * Implements an abstract method from EditorPart.
+	 */
+	@Override
+	public void doSave(IProgressMonitor monitor) {
+		// Nothing to do.
+	}
+
+	/*
+	 * Implements an abstract method from EditorPart.
+	 */
+	@Override
+	public void doSaveAs() {
+		// Nothing to do.
+	}
+
+	/**
+	 * Gets the current plot created from a viz service.
+	 * 
+	 * @return The current plot.
+	 */
+	private IPlot getPlot() {
+		return plot;
+	}
+
+	/**
+	 * Gets the Composite created by the plot.
+	 * 
+	 * @return The plot's Composite.
+	 */
+	private Composite getPlotComposite() {
+		return plotComposite;
+	}
+
+	/*
+	 * Implements an abstract method from EditorPart.
+	 */
+	@Override
+	public void init(IEditorSite site, IEditorInput input)
+			throws PartInitException {
+		setSite(site);
+		setInput(input);
+	}
+
+	/*
+	 * Implements an abstract method from EditorPart.
+	 */
+	@Override
+	public boolean isDirty() {
+		return false;
+	}
+
+	/*
+	 * Implements an abstract method from EditorPart.
+	 */
+	@Override
+	public boolean isSaveAsAllowed() {
+		return false;
+	}
+
+	/*
+	 * Implements a method from WorkbenchPart.
+	 */
+	@Override
+	public void setFocus() {
+		// Nothing to do.
+	}
+
+	/**
+	 * This method logs an error and prints out a (hopefully helpful) dialog to
+	 * the user in an error dialog before closing the editor.
+	 * 
+	 * @param logMessage
+	 *            The message to print to the log.
+	 * @param dialogMessage
+	 *            The message to show to the user.
+	 * @param e
+	 *            The exception, or {@code null} if not available.
+	 */
+	private void throwCriticalException(String logMessage, String dialogMessage,
+			Exception e) {
+		// Log an error.
+		logger.error(getClass().getName() + " Exception! " + logMessage, e);
+
+		final Shell shell = getEditorSite().getShell();
+
+		// Print out an error dialog.
+		final Status status = new Status(IStatus.ERROR, "org.eclipse.ice", 0,
+				logMessage, e);
+		final String message = dialogMessage;
+		shell.getDisplay().asyncExec(new Runnable() {
+			public void run() {
+				// Open an error dialog.
+				ErrorDialog.openError(shell, "Visualization Failed", message,
+						status);
+				// Close the editor.
+				getEditorSite().getPage().closeEditor(PlotEditor.this, false);
+			};
+		});
+
+		return;
+	}
+
+	/**
+	 * Waits for the plot to have some available data. Returns true if the plot
+	 * has data available before or at the end of the timeout.
+	 * 
+	 * @param timeout
+	 *            The maximum period to wait for the plot to load.
+	 * @return True if the plot has data available, false otherwise.
+	 */
+	private boolean waitForLoad(long timeout) {
+		boolean loaded = false;
+
+		IPlot plot = getPlot();
+
+		// While loading is not yet complete, wait and periodically attempt to
+		// read the plot again. Once the plot's independent series is set, it
+		// has finished loading.
+		long interval = 250;
+		long time = 0;
+		try {
+			while (!loaded && time < timeout && !shouldCancelLoading) {
+				if (plot.getIndependentSeries() != null) {
+					loaded = true;
+				} else {
+					Thread.sleep(interval);
+					time += interval;
+				}
+			}
+		} catch (Exception e) {
+			throwCriticalException("Error loading the plot.",
+					"The selected visualization service encountered an error "
+							+ " while loading the plot.",
+					e);
+		}
+
+		return loaded;
+	}
+
 }