--- conflicted
+++ resolved
@@ -1,179 +1,172 @@
-/*******************************************************************************
- * Copyright (c) 2015 UT-Battelle, LLC.
- * All rights reserved. This program and the accompanying materials
- * are made available under the terms of the Eclipse Public License v1.0
- * which accompanies this distribution, and is available at
- * http://www.eclipse.org/legal/epl-v10.html
- *
- * Contributors:
- *   Jordan Deyton - Initial API and implementation and/or initial documentation
- *   
- *******************************************************************************/
-package org.eclipse.ice.viz.service;
-
-import java.net.URI;
-import java.util.HashSet;
-import java.util.Set;
-import java.util.TreeSet;
-
-<<<<<<< HEAD
-import org.eclipse.ice.viz.service.datastructures.VizObject;
-=======
+/*******************************************************************************
+ * Copyright (c) 2015 UT-Battelle, LLC.
+ * All rights reserved. This program and the accompanying materials
+ * are made available under the terms of the Eclipse Public License v1.0
+ * which accompanies this distribution, and is available at
+ * http://www.eclipse.org/legal/epl-v10.html
+ *
+ * Contributors:
+ *   Jordan Deyton - Initial API and implementation and/or initial documentation
+ *   
+ *******************************************************************************/
+package org.eclipse.ice.viz.service;
+
+import java.net.URI;
+import java.util.HashSet;
+import java.util.Set;
+import java.util.TreeSet;
+
+import org.eclipse.ice.viz.service.datastructures.VizObject;
 import org.eclipse.ice.viz.service.datastructures.IVizObject;
->>>>>>> 161120b6
-import org.eclipse.ice.viz.service.preferences.CustomScopedPreferenceStore;
-import org.eclipse.jface.preference.IPreferenceStore;
-
-/**
- * This is an abstract base class for creating new {@link IVizService}s and
- * includes helpful methods that are frequently used.
- * <p>
- * In particular this abstract class provides the following basic functionality:
- * </p>
- * <ul>
- * <li>It provides access to a preference store based on the sub-class and its
- * bundle.</li>
- * <li>It maintains a set of supported extensions that is lazily loaded when
- * necessary.</li>
- * <li>When {@link #createPlot(URI)} is called, this checks that the URI is not
- * null and that its extension is supported.</li>
- * </ul>
- * 
- * @author Jordan Deyton
- *
- */
-public abstract class AbstractVizService implements IVizService {
-
-	/**
-	 * A reference to the associated preference page's {@link IPreferenceStore}.
-	 * If this has been determined previously, then it should be returned in
-	 * {@link #getPreferenceStore()}.
-	 */
-	private IPreferenceStore preferenceStore = null;
-
-	/**
-	 * The set of supported file extensions for this viz service.
-	 * <p>
-	 * Extensions added to this are expected to be:
-	 * <ul>
-	 * <li>simple (tar and gz, but not tar.gz),</li>
-	 * <li>should not include the leading period (doc, not .doc), and</li>
-	 * <li>should be lower case (txt, not TXT).</li>
-	 * </ul>
-	 * </p>
-	 */
-	private Set<String> supportedExtensions;
-
-	/**
-	 * This class provides a basic implementation where an
-	 * {@link IllegalArgumentException} is thrown if the specified URI or its
-	 * associated file's extension is invalid.
-	 * <p>
-	 * It is recommended that sub-classes override this method but call it in
-	 * the first line. Sub-classes should also add supported extensions to the
-	 * set of {@link #supportedExtensions} at construction.
-	 * </p>
-	 */
+import org.eclipse.ice.viz.service.preferences.CustomScopedPreferenceStore;
+import org.eclipse.jface.preference.IPreferenceStore;
+
+/**
+ * This is an abstract base class for creating new {@link IVizService}s and
+ * includes helpful methods that are frequently used.
+ * <p>
+ * In particular this abstract class provides the following basic functionality:
+ * </p>
+ * <ul>
+ * <li>It provides access to a preference store based on the sub-class and its
+ * bundle.</li>
+ * <li>It maintains a set of supported extensions that is lazily loaded when
+ * necessary.</li>
+ * <li>When {@link #createPlot(URI)} is called, this checks that the URI is not
+ * null and that its extension is supported.</li>
+ * </ul>
+ * 
+ * @author Jordan Deyton
+ *
+ */
+public abstract class AbstractVizService implements IVizService {
+
+	/**
+	 * A reference to the associated preference page's {@link IPreferenceStore}.
+	 * If this has been determined previously, then it should be returned in
+	 * {@link #getPreferenceStore()}.
+	 */
+	private IPreferenceStore preferenceStore = null;
+
+	/**
+	 * The set of supported file extensions for this viz service.
+	 * <p>
+	 * Extensions added to this are expected to be:
+	 * <ul>
+	 * <li>simple (tar and gz, but not tar.gz),</li>
+	 * <li>should not include the leading period (doc, not .doc), and</li>
+	 * <li>should be lower case (txt, not TXT).</li>
+	 * </ul>
+	 * </p>
+	 */
+	private Set<String> supportedExtensions;
+
+	/**
+	 * This class provides a basic implementation where an
+	 * {@link IllegalArgumentException} is thrown if the specified URI or its
+	 * associated file's extension is invalid.
+	 * <p>
+	 * It is recommended that sub-classes override this method but call it in
+	 * the first line. Sub-classes should also add supported extensions to the
+	 * set of {@link #supportedExtensions} at construction.
+	 * </p>
+	 */
+	@Override
+	public IPlot createPlot(URI uri) throws Exception {
+		// Throw a NullPointerException if the file's URI is null.
+		if (uri == null) {
+			throw new NullPointerException(
+					"IPlot error: " + "Null URI is not allowed.");
+		}
+		// Throw an IllegalArgumentException if the file's URI is invalid.
+		else if (!extensionSupported(uri)) {
+			throw new IllegalArgumentException(
+					"IPlot error: " + "Invalid URI or URI not specified . "
+							+ ((uri != null) ? uri.toString() : ""));
+		}
+		return null;
+	}
+	
+	/**
+	 * Nothing to do for the basic implementation for creating a canvas.
+	 */
 	@Override
-	public IPlot createPlot(URI uri) throws Exception {
-		// Throw a NullPointerException if the file's URI is null.
-		if (uri == null) {
-			throw new NullPointerException(
-					"IPlot error: " + "Null URI is not allowed.");
-		}
-		// Throw an IllegalArgumentException if the file's URI is invalid.
-		else if (!extensionSupported(uri)) {
-			throw new IllegalArgumentException(
-					"IPlot error: " + "Invalid URI or URI not specified . "
-							+ ((uri != null) ? uri.toString() : ""));
-		}
-		return null;
-	}
-	
-	/**
-	 * Nothing to do for the basic implementation for creating a canvas.
-	 */
-	@Override
-<<<<<<< HEAD
-	public IVizCanvas createCanvas(VizObject object) throws Exception {
-=======
 	public IVizCanvas createCanvas(IVizObject object) throws Exception {
->>>>>>> 161120b6
-		return null;
-	}
-
-	/**
-	 * Determines if the URI's extension is included in the set of
-	 * {@link #supportedExtensions}.
-	 * 
-	 * @param uri
-	 *            The URI to test.
-	 * @return True if the URI's extension could be determined and is among the
-	 *         supported extensions, false otherwise.
-	 */
-	private boolean extensionSupported(URI uri) {
-		boolean supported = false;
-
-		// Lazily load the set of supported extensions from the sub-class.
-		if (supportedExtensions == null) {
-			getSupportedExtensions();
-		}
-
-		String path;
-		// Determine the extension, if possible, then see if the set of
-		// supported extensions contains it.
-		if (uri != null && (path = uri.getPath()) != null) {
-			int i = path.lastIndexOf('.') + 1;
-			// Note: We do not accept files with blank names.
-			if (i > 1 && i < path.length()) {
-				// We should convert it to lower case to match the set.
-				String extension = path.substring(i).toLowerCase();
-				supported = supportedExtensions.contains(extension);
-			}
-		}
-
-		return supported;
-	}
-
-	/**
-	 * This method will be called exactly once to get the set of supported
-	 * extensions for this viz service. Extensions in the set are expected to
-	 * conform to the following format:
-	 * <ul>
-	 * <li>simple (tar and gz, but not tar.gz),</li>
-	 * <li>should not include the leading period (doc, not .doc), and</li>
-	 * <li>should be lower case (txt, not TXT).</li>
-	 * </ul>
-	 * 
-	 * @return A set containing all supported extensions.
-	 */
-	protected abstract Set<String> findSupportedExtensions();
-
-	/**
-	 * Gets the {@link IPreferenceStore} for the associated preference page.
-	 * 
-	 * @return The {@code IPreferenceStore} whose defaults should be set.
-	 */
-	protected IPreferenceStore getPreferenceStore() {
-		if (preferenceStore == null) {
-			// Get the PreferenceStore for the bundle.
-			preferenceStore = new CustomScopedPreferenceStore(getClass());
-		}
-		return preferenceStore;
-	}
-
-	/*
-	 * Implements a method from IVizService.
-	 */
-	@Override
-	public Set<String> getSupportedExtensions() {
-		// Lazily load the set of supported extensions from the sub-class.
-		if (supportedExtensions == null) {
-			supportedExtensions = new HashSet<String>();
-			supportedExtensions.addAll(findSupportedExtensions());
-		}
-		// Return an ordered set of the extensions.
-		return new TreeSet<String>(supportedExtensions);
-	}
-
-}
+		return null;
+	}
+
+	/**
+	 * Determines if the URI's extension is included in the set of
+	 * {@link #supportedExtensions}.
+	 * 
+	 * @param uri
+	 *            The URI to test.
+	 * @return True if the URI's extension could be determined and is among the
+	 *         supported extensions, false otherwise.
+	 */
+	private boolean extensionSupported(URI uri) {
+		boolean supported = false;
+
+		// Lazily load the set of supported extensions from the sub-class.
+		if (supportedExtensions == null) {
+			getSupportedExtensions();
+		}
+
+		String path;
+		// Determine the extension, if possible, then see if the set of
+		// supported extensions contains it.
+		if (uri != null && (path = uri.getPath()) != null) {
+			int i = path.lastIndexOf('.') + 1;
+			// Note: We do not accept files with blank names.
+			if (i > 1 && i < path.length()) {
+				// We should convert it to lower case to match the set.
+				String extension = path.substring(i).toLowerCase();
+				supported = supportedExtensions.contains(extension);
+			}
+		}
+
+		return supported;
+	}
+
+	/**
+	 * This method will be called exactly once to get the set of supported
+	 * extensions for this viz service. Extensions in the set are expected to
+	 * conform to the following format:
+	 * <ul>
+	 * <li>simple (tar and gz, but not tar.gz),</li>
+	 * <li>should not include the leading period (doc, not .doc), and</li>
+	 * <li>should be lower case (txt, not TXT).</li>
+	 * </ul>
+	 * 
+	 * @return A set containing all supported extensions.
+	 */
+	protected abstract Set<String> findSupportedExtensions();
+
+	/**
+	 * Gets the {@link IPreferenceStore} for the associated preference page.
+	 * 
+	 * @return The {@code IPreferenceStore} whose defaults should be set.
+	 */
+	protected IPreferenceStore getPreferenceStore() {
+		if (preferenceStore == null) {
+			// Get the PreferenceStore for the bundle.
+			preferenceStore = new CustomScopedPreferenceStore(getClass());
+		}
+		return preferenceStore;
+	}
+
+	/*
+	 * Implements a method from IVizService.
+	 */
+	@Override
+	public Set<String> getSupportedExtensions() {
+		// Lazily load the set of supported extensions from the sub-class.
+		if (supportedExtensions == null) {
+			supportedExtensions = new HashSet<String>();
+			supportedExtensions.addAll(findSupportedExtensions());
+		}
+		// Return an ordered set of the extensions.
+		return new TreeSet<String>(supportedExtensions);
+	}
+
+}