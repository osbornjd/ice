--- conflicted
+++ resolved
@@ -151,9 +151,8 @@
 	 * {@link #plots}.
 	 */
 	private final Map<String, Composite> plotComposites;
-
-	/**
-<<<<<<< HEAD
+	
+	/**
 	 * <p>
 	 * A list that manages the currently rendered {@link #plotComposites} in 
 	 * the {@link #gridComposite}. Plots in this list are ordered based on their
@@ -172,10 +171,7 @@
 	private ArrayList<Control> gridManager;
 	
 	/**
-	 * A list of file extensions that the ICEResourcePage should be treat as 
-=======
 	 * A list of file extensions that the ICEResourcePage should be treat as
->>>>>>> 44a15ee7
 	 * text files and opened via the default Eclipse text editor.
 	 */
 	private ArrayList<String> textFileExtensions;
@@ -880,7 +876,6 @@
 
 		return plotComposite;
 	}
-<<<<<<< HEAD
 	
 	public void showCloseButton(Event e) {
 		
@@ -993,10 +988,7 @@
 		
 		return result;
 	}
-	
-=======
-
->>>>>>> 44a15ee7
+
 	/**
 	 * Reactivates the Item's editor and brings it to the front if any other
 	 * editors have been opened on top of it.
