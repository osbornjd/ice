/*******************************************************************************
 * Copyright (c) 2011, 2014- UT-Battelle, LLC.
 * All rights reserved. This program and the accompanying materials
 * are made available under the terms of the Eclipse Public License v1.0
 * which accompanies this distribution, and is available at
 * http://www.eclipse.org/legal/epl-v10.html
 *
 * Contributors:
 *   Initial API and implementation and/or initial documentation - Jay Jay Billings,
 *   Jordan H. Deyton, Dasha Gorin, Alexander J. McCaskey, Taylor Patterson,
 *   Claire Saunders, Matthew Wang, Anna Wojtowicz
 *******************************************************************************/
package org.eclipse.ice.datastructures.componentVisitor;

import org.eclipse.ice.datastructures.ICEObject.ListComponent;
import org.eclipse.ice.datastructures.form.AdaptiveTreeComposite;
import org.eclipse.ice.datastructures.form.DataComponent;
import org.eclipse.ice.datastructures.form.MasterDetailsComponent;
import org.eclipse.ice.datastructures.form.MatrixComponent;
import org.eclipse.ice.datastructures.form.ResourceComponent;
import org.eclipse.ice.datastructures.form.TableComponent;
import org.eclipse.ice.datastructures.form.TimeDataComponent;
import org.eclipse.ice.datastructures.form.TreeComposite;
import org.eclipse.ice.datastructures.form.emf.EMFComponent;
import org.eclipse.ice.datastructures.form.geometry.GeometryComponent;
import org.eclipse.ice.datastructures.form.geometry.IShape;
import org.eclipse.ice.datastructures.form.mesh.MeshComponent;

/**
 * This interface defines the "visitation" routines that implementations of
 * Component may use to reveal their types to visitors. It is one part of the
 * Visitor pattern.
 * 
 * @author Jay Jay Billings
 */
public interface IComponentVisitor {
	/**
	 * This operation directs a visitor to perform its actions on the Component
	 * as a DataComponent.
	 * 
	 * @param component
	 *            DataComponent which was originally called by the accept()
	 *            operation
	 */
	public void visit(DataComponent component);

	/**
	 * This operation directs a visitor to perform its actions on the Component
	 * as an OutputComponent.
	 * 
	 * @param component
	 *            OutputComponent which was originally called by the accept()
	 *            operation
	 */
	public void visit(ResourceComponent component);

	/**
	 * This operation directs a visitor to perform its actions on the Component
	 * as a VisitorComponent.
	 * 
	 * @param component
	 *            TableComponent which was originally called by the accept()
	 *            operation
	 */
	public void visit(TableComponent component);

	/**
	 * This operation directs a visitor to perform its actions on the Component
	 * as a MatrixComponent.
	 * 
	 * @param component
	 *            MatrixComponent which was originally called by the accept()
	 *            operation
	 */
	public void visit(MatrixComponent component);

	/**
	 * This operation directs a visitor to perform its actions on the Component
	 * as an IShape.
	 * 
	 * @param component
	 *            IShape which was originally called by the accept() operation
	 */
	public void visit(IShape component);

	/**
	 * This operation directs a visitor to perform its actions on the Component
	 * as a GeometryComponent.
	 * 
	 * @param component
	 *            GeometryComponent which was originally called by the accept()
	 *            operation
	 */
	public void visit(GeometryComponent component);

	/**
	 * This operation directs a visitor to perform its actions on the Component
	 * as a MasterDetailsComponent.
	 * 
	 * @param component
	 *            MasterDetailsComponent which was originally called by the
	 *            accept() operation.
	 */
	public void visit(MasterDetailsComponent component);

	/**
	 * This operation informs the visitor that it is actually working with a
	 * TreeComposite and should operate accordingly.
	 * 
	 * @param component
	 *            The TreeComposite
	 */
	public void visit(TreeComposite component);

	/**
	 * This operation informs the visitor that it is actually working with an
	 * AdaptiveTreeComposite and should operate accordingly.
	 * 
	 * @param component
	 *            The AdaptiveTreeComposite
	 */
	public void visit(AdaptiveTreeComposite component);

	/**
	 * This operation informs the visitor that it is actually working with an
	 * IReactorComponent and should operate accordingly.
	 * 
	 * @param component
	 *            The IReactorComponent
	 */
	public void visit(IReactorComponent component);

	/**
	 * This operation informs the visitor that it is actually working with a
	 * TimeDataComponent and should operate accordingly.
	 * 
	 * @param component
	 *            The TimeDataComponent.
	 */
	public void visit(TimeDataComponent component);

	/**
	 * This operation informs the visitor that it is actually working with a
	 * MeshComponent and should operate accordingly.
	 * 
	 * @param component
	 *            The MeshComponent.
	 */
	public void visit(MeshComponent component);

	/**
	 * This operation informs the visitor that it is actually working with an
	 * EMFComponent and should operate accordingly.
	 * 
	 * @param component
	 *            The EMFComponent.
	 */
	public void visit(EMFComponent component);

	/**
	 * This operation informs the visitor that it is actually working with a
	 * ListComponent. The generic type of the component is not specified.
	 * 
	 * @param component The ListComponent
	 */
<<<<<<< HEAD
	public void visit(ListComponent<?> component);

=======
	public void visit(ListComponent component);
>>>>>>> b4db2c47
}<|MERGE_RESOLUTION|>--- conflicted
+++ resolved
@@ -163,10 +163,5 @@
 	 * 
 	 * @param component The ListComponent
 	 */
-<<<<<<< HEAD
 	public void visit(ListComponent<?> component);
-
-=======
-	public void visit(ListComponent component);
->>>>>>> b4db2c47
 }