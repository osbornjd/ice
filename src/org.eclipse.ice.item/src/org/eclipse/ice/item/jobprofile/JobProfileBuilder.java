/*******************************************************************************
 * Copyright (c) 2012, 2014 UT-Battelle, LLC.
 * All rights reserved. This program and the accompanying materials
 * are made available under the terms of the Eclipse Public License v1.0
 * which accompanies this distribution, and is available at
 * http://www.eclipse.org/legal/epl-v10.html
 *
 * Contributors:
 *   Initial API and implementation and/or initial documentation - Jay Jay Billings,
 *   Jordan H. Deyton, Dasha Gorin, Alexander J. McCaskey, Taylor Patterson,
 *   Claire Saunders, Matthew Wang, Anna Wojtowicz
 *******************************************************************************/
package org.eclipse.ice.item.jobprofile;

import org.eclipse.core.resources.IProject;
import org.eclipse.ice.item.AbstractItemBuilder;
import org.eclipse.ice.item.Item;
import org.eclipse.ice.item.ItemBuilder;
import org.eclipse.ice.item.ItemType;

/**
 * 
 * @author Jay Jay Billings
 */
public class JobProfileBuilder extends AbstractItemBuilder {
	/**
	 * <p>
	 * A handle to the JobProfile created by the builder.
	 * </p>
	 * 
	 */
	private JobProfile jobProfile;

	/**
<<<<<<< HEAD
	 * The Constructor
	 */
	public JobProfileBuilder() {
		setName("Job Profile");
		setType(ItemType.Model);
=======
	 * (non-Javadoc)
	 * 
	 * @see ItemBuilder#getItemName()
	 */
	@Override
	public String getItemName() {

		return "Job Profile";
	}

	/**
	 * (non-Javadoc)
	 * 
	 * @see ItemBuilder#getItemType()
	 */
	@Override
	public ItemType getItemType() {

		return ItemType.Model;
>>>>>>> 3602e82a
	}
	
	/*
	 * (non-Javadoc)
	 * @see org.eclipse.ice.item.AbstractItemBuilder#getInstance(org.eclipse.core.resources.IProject)
	 */
<<<<<<< HEAD
	public Item getInstance(IProject projectSpace) {
=======
	@Override
	public Item build(IProject projectSpace) {
>>>>>>> 3602e82a
		// Create a new job profile
		JobProfile item = new JobProfile(projectSpace);
		// Set the name for the builder
		item.setItemBuilderName(getItemName());
		// Return the item
		return item;

	}

}<|MERGE_RESOLUTION|>--- conflicted
+++ resolved
@@ -32,45 +32,18 @@
 	private JobProfile jobProfile;
 
 	/**
-<<<<<<< HEAD
 	 * The Constructor
 	 */
 	public JobProfileBuilder() {
 		setName("Job Profile");
 		setType(ItemType.Model);
-=======
-	 * (non-Javadoc)
-	 * 
-	 * @see ItemBuilder#getItemName()
-	 */
-	@Override
-	public String getItemName() {
-
-		return "Job Profile";
-	}
-
-	/**
-	 * (non-Javadoc)
-	 * 
-	 * @see ItemBuilder#getItemType()
-	 */
-	@Override
-	public ItemType getItemType() {
-
-		return ItemType.Model;
->>>>>>> 3602e82a
 	}
 	
 	/*
 	 * (non-Javadoc)
 	 * @see org.eclipse.ice.item.AbstractItemBuilder#getInstance(org.eclipse.core.resources.IProject)
 	 */
-<<<<<<< HEAD
 	public Item getInstance(IProject projectSpace) {
-=======
-	@Override
-	public Item build(IProject projectSpace) {
->>>>>>> 3602e82a
 		// Create a new job profile
 		JobProfile item = new JobProfile(projectSpace);
 		// Set the name for the builder
