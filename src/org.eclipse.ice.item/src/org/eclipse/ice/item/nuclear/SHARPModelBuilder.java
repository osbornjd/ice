--- conflicted
+++ resolved
@@ -35,42 +35,16 @@
 	 */
 	public static final ItemType type = ItemType.Model;
 
-<<<<<<< HEAD
 	public SHARPModelBuilder() {
 		setName(name);
 		setType(type);
-=======
-	/**
-	 * (non-Javadoc)
-	 * 
-	 * @see ItemBuilder#getItemName()
-	 */
-	@Override
-	public String getItemName() {
-		return name;
->>>>>>> 3602e82a
 	}
 	
 	/*
 	 * (non-Javadoc)
 	 * @see org.eclipse.ice.item.AbstractItemBuilder#getInstance(org.eclipse.core.resources.IProject)
 	 */
-<<<<<<< HEAD
 	public Item getInstance(IProject projectSpace) {
-=======
-	@Override
-	public ItemType getItemType() {
-		return type;
-	}
-
-	/**
-	 * (non-Javadoc)
-	 * 
-	 * @see ItemBuilder#build(IProject projectSpace)
-	 */
-	@Override
-	public Item build(IProject projectSpace) {
->>>>>>> 3602e82a
 
 		SHARPModel model = new SHARPModel(projectSpace);
 		model.setItemBuilderName(name);
