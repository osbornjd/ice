--- conflicted
+++ resolved
@@ -152,8 +152,6 @@
             </toolbar>
          </menuContribution>
       </extension>
-<<<<<<< HEAD
-=======
       <extension
             point="org.eclipse.ui.preferencePages">
          <page
@@ -204,6 +202,5 @@
          </menu>
       </menuContribution>
    </extension>
->>>>>>> 1d3d48f2
       
 </plugin>