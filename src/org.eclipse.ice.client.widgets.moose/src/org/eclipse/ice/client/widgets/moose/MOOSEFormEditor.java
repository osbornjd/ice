/*******************************************************************************
 * Copyright (c) 2014 UT-Battelle, LLC.
 * All rights reserved. This program and the accompanying materials
 * are made available under the terms of the Eclipse Public License v1.0
 * which accompanies this distribution, and is available at
 * http://www.eclipse.org/legal/epl-v10.html
 *
 * Contributors:
 *   Initial API and implementation and/or initial documentation - Jay Jay Billings,
 *   Jordan H. Deyton, Dasha Gorin, Alexander J. McCaskey, Taylor Patterson,
 *   Claire Saunders, Matthew Wang, Anna Wojtowicz
 *******************************************************************************/
package org.eclipse.ice.client.widgets.moose;

import java.net.URL;
import java.util.ArrayList;
import java.util.List;

<<<<<<< HEAD
=======
import org.eclipse.core.runtime.FileLocator;
import org.eclipse.core.runtime.Path;
import org.eclipse.ice.client.common.ActionTree;
>>>>>>> e291c1a7
import org.eclipse.ice.client.widgets.ICEFormEditor;
import org.eclipse.ice.client.widgets.ICEFormInput;
import org.eclipse.ice.client.widgets.ICEFormPage;
import org.eclipse.ice.client.widgets.ICESectionPage;
import org.eclipse.ice.client.widgets.jme.ViewFactory;
import org.eclipse.ice.client.widgets.moose.components.PlantBlockManager;
import org.eclipse.ice.client.widgets.reactoreditor.plant.PlantAppState;
import org.eclipse.ice.datastructures.form.DataComponent;
import org.eclipse.ice.datastructures.form.Entry;
import org.eclipse.ice.datastructures.form.Form;
import org.eclipse.ice.datastructures.form.TreeComposite;
import org.eclipse.ice.datastructures.updateableComposite.IUpdateable;
import org.eclipse.ice.datastructures.updateableComposite.IUpdateableListener;
import org.eclipse.ice.item.nuclear.MOOSEModel;
import org.eclipse.ice.reactor.plant.CoreChannel;
import org.eclipse.ice.reactor.plant.IPlantComponentVisitor;
import org.eclipse.ice.reactor.plant.PlantComponent;
import org.eclipse.ice.reactor.plant.PlantComposite;
import org.eclipse.ice.reactor.plant.Reactor;
import org.eclipse.ice.reactor.plant.SelectivePlantComponentVisitor;
import org.eclipse.jface.action.Action;
import org.eclipse.jface.action.Separator;
import org.eclipse.jface.action.ToolBarManager;
import org.eclipse.jface.resource.ImageDescriptor;
import org.eclipse.swt.SWT;
import org.eclipse.swt.events.FocusAdapter;
import org.eclipse.swt.events.FocusEvent;
import org.eclipse.swt.events.SelectionAdapter;
import org.eclipse.swt.events.SelectionEvent;
import org.eclipse.swt.graphics.Color;
import org.eclipse.swt.graphics.GC;
import org.eclipse.swt.layout.FillLayout;
import org.eclipse.swt.layout.GridData;
import org.eclipse.swt.layout.GridLayout;
import org.eclipse.swt.widgets.Button;
import org.eclipse.swt.widgets.Combo;
import org.eclipse.swt.widgets.Composite;
import org.eclipse.swt.widgets.Label;
import org.eclipse.swt.widgets.Text;
import org.eclipse.swt.widgets.ToolBar;
import org.eclipse.ui.IEditorInput;
import org.eclipse.ui.IEditorSite;
import org.eclipse.ui.PartInitException;
import org.eclipse.ui.forms.IManagedForm;
import org.eclipse.ui.forms.SectionPart;
import org.eclipse.ui.forms.widgets.FormToolkit;
import org.eclipse.ui.forms.widgets.ScrolledForm;
import org.eclipse.ui.forms.widgets.Section;
import org.osgi.framework.Bundle;
import org.osgi.framework.FrameworkUtil;

/**
 * This class extends the default {@link ICEFormEditor} to enable it to draw a
 * {@link PlantApplication}, a 3D view built on jME3 for viewing plant models.
 * 
 * @author Jordan H. Deyton
 * 
 */
public class MOOSEFormEditor extends ICEFormEditor {

	/**
	 * ID for Eclipse, used for the bundle's editor extension point.
	 */
	public static final String ID = "org.eclipse.ice.client.widgets.moose.MOOSEFormEditor";

	/**
	 * The PlantAppState rendered on the Plant View page.
	 */
	private PlantAppState plantView;

	/**
	 * The factory responsible for synchronizing the current "Components"
	 * TreeComposite with the {@link #plantApplication}'s current
	 * {@link PlantComposite}.
	 */
	private final PlantBlockManager factory;

	/**
	 * The TreeComposite that contains the plant components. This is the
	 * "Components" TreeComposite that should be a child of the root
	 * TreeComposite.
	 */
	private TreeComposite components;

	/**
	 * The underlying plant model that is rendered in the {@link #plantView}.
	 * When {@link #requiresPlant} is true, any changes to the MOOSE Model's
	 * tree should be passed to this via the {@link #factory}.
	 */
	private final PlantComposite plant;

	/**
	 * The <code>Entry</code> that contains the list of allowed MOOSE apps and
	 * the currently selected MOOSE app.
	 */
	private Entry mooseAppEntry;

	/**
	 * This listener is used to set the {@link #requiresPlant} flag when the
	 * {@link #mooseAppEntry} is updated.
	 */
	private final IUpdateableListener mooseAppListener;

	/**
	 * Whether or not the current MOOSE app setting in the Model Builder
	 * requires the plant view. If it does, then each call to
	 * {@link #update(IUpdateable)} will look for the "Components" sub-tree.
	 */
	private boolean requiresPlant = false;

	/**
	 * Whether or not to render the plant view with wireframes.
	 */
	private boolean wireframe = false;

	/**
	 * The default constructor.
	 */
	public MOOSEFormEditor() {

		plant = new PlantComposite() {

			private final ArrayList<CoreChannel> coreChannels = new ArrayList<CoreChannel>();
			private final List<Reactor> reactors = new ArrayList<Reactor>();

			public void addPlantComponent(PlantComponent component) {
				if (component != null
						&& getPlantComponent(component.getId()) == null) {

					// Add the component in the usual manner.
					super.addPlantComponent(component);

					// Create a visitor that, when adding a component, will do
					// the following:
					// For new Reactors, add all existing CoreChannels to it.
					// For new CoreChannels, add it to all existing Reactors.
					IPlantComponentVisitor visitor = new SelectivePlantComponentVisitor() {
						@Override
						public void visit(Reactor plantComp) {
							reactors.add(plantComp);
							plantComp.setCoreChannels(coreChannels);
						}

						@Override
						public void visit(CoreChannel plantComp) {

							boolean found = false;
							int size = coreChannels.size();
							for (int i = 0; !found && i < size; i++) {
								found = (plantComp == coreChannels.get(i));
							}
							if (!found) {
								coreChannels.add(plantComp);
								for (Reactor reactor : reactors) {
									reactor.setCoreChannels(coreChannels);
								}
							}
							return;
						}
					};
					component.accept(visitor);
				}

				return;
			}

			public void removeComponent(int childId) {
				PlantComponent component = getPlantComponent(childId);
				if (component != null) {
					super.removeComponent(childId);

					// Create a visitor that, when adding a component, will do
					// the following:
					// For removed Reactors, update the list of Reactors.
					// For removed CoreChannels, update all existing Reactors.
					IPlantComponentVisitor visitor = new SelectivePlantComponentVisitor() {
						@Override
						public void visit(Reactor plantComp) {

							boolean found = false;
							int i, size = reactors.size();
							for (i = 0; !found && i < size; i++) {
								found = (plantComp == reactors.get(i));
							}
							if (found) {
								reactors.remove(i - 1);
							}
						}

						@Override
						public void visit(CoreChannel plantComp) {

							boolean found = false;
							int i, size = coreChannels.size();
							for (i = 0; !found && i < size; i++) {
								found = (plantComp == coreChannels.get(i));
							}
							if (found) {
								coreChannels.remove(i - 1);
								for (Reactor reactor : reactors) {
									reactor.setCoreChannels(coreChannels);
								}
							}
							return;
						}
					};
					component.accept(visitor);
				}

				return;
			}
		};

		// Initialize the PlantComponentFactory and PlantApplication.
		factory = new PlantBlockManager();
		factory.setPlant(plant);

		// Create a listener that updates the requiresPlant flag when the type
		// of MOOSE app actually supports a plant view.
		mooseAppListener = new IUpdateableListener() {
			@Override
			public void update(IUpdateable component) {
				if (component == mooseAppEntry) {
					requiresPlant = "relap".equals(mooseAppEntry.getValue());
				}
			}
		};

		return;
	}

	/**
	 * We need to know when the MOOSE Model Builder's tree supports the plant
	 * view. Override the default init() behavior to additionally update the
	 * {@link #mooseAppEntry} when the <code>Form</code>'s model is set.
	 */
	public void init(IEditorSite site, IEditorInput input) {
		super.init(site, input);
		updateMOOSEAppEntry();
	}

	/**
	 * We need to know when the MOOSE Model Builder's tree supports the plant
	 * view. Override the default setInput() behavior to additionally update the
	 * {@link #mooseAppEntry} when the <code>Form</code>'s model is changed.
	 */
	protected void setInput(IEditorInput input) {
		super.setInput(input);
		updateMOOSEAppEntry();
	}

	/**
	 * We need to know when the MOOSE Model Builder's tree supports the plant
	 * view. Override the default setInput() behavior to additionally update the
	 * {@link #mooseAppEntry} when the <code>Form</code>'s model is changed.
	 */
	protected void setInputWithNotify(IEditorInput input) {
		super.setInputWithNotify(input);
		updateMOOSEAppEntry();
	}

	/**
	 * Updates the {@link #mooseAppEntry} to point to the correct
	 * <code>Entry</code> in the MOOSE Model Builder's <code>Form</code>.
	 */
	private void updateMOOSEAppEntry() {

		// Unregister the listener from the previous MOOSE app Entry.
		if (mooseAppEntry != null) {
			mooseAppEntry.unregister(mooseAppListener);
		}

		// Get the Entry that contains the available MOOSE apps.
		DataComponent dataComp = (DataComponent) iceDataForm
				.getComponent(MOOSEModel.fileDataComponentId);
		mooseAppEntry = dataComp.retrieveEntry("MOOSE-Based Application");
		// Listen to the MOOSE app Entry.
		mooseAppEntry.register(mooseAppListener);

		return;
	}

	/**
	 * Overrides the default <code>ICEFormEditor</code> header and adds the
	 * widgets for specifiying the output for the MOOSE model (i.e., the input
	 * file for the MOOSE-based simulation).
	 */
	@Override
	protected void createHeaderContents(IManagedForm headerForm) {

		// Get the Form that provides the common header and decorate it.
		org.eclipse.ui.forms.widgets.Form form = headerForm.getForm().getForm();
		FormToolkit formToolkit = headerForm.getToolkit();
		formToolkit.decorateFormHeading(form);

		// Create a composite for the overall head layout.
		Composite headClient = new Composite(form.getHead(), SWT.NONE);

		// Set the layout to a GridLayout. It will contain separate columns for
		// the description and, if applicable, process widgets (a label, a
		// dropdown, and go/cancel buttons).
		GridLayout gridLayout = new GridLayout(1, false);
		headClient.setLayout(gridLayout);

		// Create a label to take up the first space and provide the
		// description of the Form.
		Label descLabel = new Label(headClient, SWT.WRAP);
		descLabel.setText(iceDataForm.getDescription());

		// Create the GridData for the label. It must take up all of the
		// available horizontal space, but capable of shrinking down to the
		// minimum width.
		GridData gridData = new GridData(SWT.FILL, SWT.FILL, true, true);
		// For the minimum width, pick a length based on the average character
		// width with the label's font. Use, say, 35 characters.
		GC gc = new GC(descLabel);
		int widthOf50Chars = gc.getFontMetrics().getAverageCharWidth() * 35;
		gc.dispose();
		// We set the min width so the label won't shrink below that width. We
		// set the width hint to the same value so the widget won't compute its
		// size base on SWT.DEFAULT (if this is the case, it won't wrap).
		gridData.minimumWidth = widthOf50Chars;
		gridData.widthHint = widthOf50Chars;
		descLabel.setLayoutData(gridData);

		// Create the process label, button and dropdown if the action list is
		// available
		if (iceDataForm.getActionList() != null) {

			// Create the output file label
			Label outputLabel = new Label(headClient, SWT.NONE);
			outputLabel.setText("Output File Name:");

			// Create the output file text box
			final Text outputFileText = new Text(headClient, SWT.LEFT
					| SWT.BORDER);
			ICEFormInput formInput = (ICEFormInput) getEditorInput();
			Form dataForm = formInput.getForm();
			DataComponent dataComp = (DataComponent) dataForm
					.getComponent(MOOSEModel.fileDataComponentId);
			final Entry entry = dataComp.retrieveEntry("Output File Name");
			outputFileText.setToolTipText(entry.getDescription());
			outputFileText.setText(entry.getValue());
			// Adapt the text's visual appearance to Form defaults.
			formToolkit.adapt(outputFileText, true, false);
			// Add the Focus Listeners
			outputFileText.addFocusListener(new FocusAdapter() {
				@Override
				public void focusLost(FocusEvent e) {
					// Set the value of the Entry
					entry.setValue(outputFileText.getText());
					// Notify the listeners that a change may have occurred.
					notifyUpdateListeners();
				};
			});

			// Create a label for the process buttons
			Label processLabel = new Label(headClient, SWT.NONE);
			processLabel.setText("Process:");

			// Create the dropdown menu
			processDropDown = new Combo(headClient, SWT.DROP_DOWN | SWT.SINGLE
					| SWT.V_SCROLL | SWT.H_SCROLL | SWT.READ_ONLY);
			for (String i : iceDataForm.getActionList()) {
				processDropDown.add(i);
			}
			// Set the default process
			processName = iceDataForm.getActionList().get(0);
			processDropDown.select(0);
			// Add the dropdown listener
			processDropDown.addSelectionListener(new SelectionAdapter() {
				@Override
				public void widgetSelected(SelectionEvent e) {
					// Set the action value to use when processing
					processName = processDropDown.getItem(processDropDown
							.getSelectionIndex());
				}
			});

			// Create the button to process the Form
			goButton = new Button(headClient, SWT.PUSH);
			goButton.setText("Go!");

			// Set the button's listener and process command
			goButton.addSelectionListener(new SelectionAdapter() {
				@Override
				public void widgetSelected(SelectionEvent e) {
					// Process the Form
					notifyProcessListeners(processName);
				}
			});

			// Create the button to cancel the process
			cancelButton = new Button(headClient, SWT.PUSH);
			cancelButton.setText("Cancel");

			// Set the button's listener and process command
			cancelButton.addSelectionListener(new SelectionAdapter() {
				@Override
				public void widgetSelected(SelectionEvent e) {
					// Process the Form
					notifyCancelListeners(processName);
				}
			});

			// Since we have more widgets, add more columns to the GridLayout.
			// All of these new widgets should grab what horizontal space they
			// need but be vertically centered.
			gridLayout.numColumns += 6;
			gridData = new GridData(SWT.FILL, SWT.CENTER, false, true);
			outputLabel.setLayoutData(gridData);
			gridData = new GridData(SWT.FILL, SWT.CENTER, false, true);
			outputFileText.setLayoutData(gridData);
			gridData = new GridData(SWT.FILL, SWT.CENTER, false, true);
			processLabel.setLayoutData(gridData);
			gridData = new GridData(SWT.FILL, SWT.CENTER, false, true);
			processDropDown.setLayoutData(gridData);
			gridData = new GridData(SWT.FILL, SWT.CENTER, false, true);
			goButton.setLayoutData(gridData);
			gridData = new GridData(SWT.FILL, SWT.CENTER, false, true);
			cancelButton.setLayoutData(gridData);
		}
		// Set the processComposite as the Form's head client
		form.setHeadClient(headClient);

		// Set Form name
		form.setText(iceDataForm.getName() + " " + iceDataForm.getId());

		return;
	}

	/**
	 * Override the method in {@link ICEFormEditor} to prevent the DataComponent
	 * page from being rendered since this class has moved the output file text
	 * to the header and the app selection to the
	 * {@link MOOSETreeCompositeViewer}.
	 */
	@Override
	protected ArrayList<ICEFormPage> createDataTableAndMatrixComponentPages() {

		// Just create and return a blank page
		ArrayList<ICEFormPage> sectionPages = new ArrayList<ICEFormPage>();
		sectionPages.add(new ICESectionPage(this, "MOOSE Page", "MOOSE Page"));

		return sectionPages;
	}

	/**
	 * Provides a Plant View page with a single {@link PlantApplication} for use
	 * with RELAP-7.
	 */
	public void addPlantPage() {

		String id = "Plant";

		// Do not add more than one Plant page.
		if (findPage(id) == null) {

			// Add a page with a plant view.
			try {
				addPage(new ICEFormPage(this, id, "Plant View") {
					@Override
					protected void createFormContent(IManagedForm managedForm) {
						// begin-user-code

						// Local Declarations
						final ScrolledForm form = managedForm.getForm();
						form.getBody().setLayout(new FillLayout());
						form.setMinWidth(10);

						// ---- Create the Section with the PlantView. ---- //
						// Get the toolkit used to create Composites, Sections,
						// etc.
						FormToolkit formToolkit = managedForm.getToolkit();

						// Create a single Section with a single SectionPart.
						// When the form updates, it calls the SectionPart's
						// refresh() method. This method should call this class'
						// refreshContent() method.
						int style = Section.NO_TITLE | Section.EXPANDED;
						Section section = formToolkit.createSection(
								form.getBody(), style);
						SectionPart sectionPart = new SectionPart(section);
						// Add the section part to the form so that updates will
						// be sent to the part (and thus will call
						// refreshContent()).
						managedForm.addPart(sectionPart);

						// Get the background color to use later.
						Color background = section.getBackground();

						// Create an analysis composite to contain a ToolBar and
						// an analysis-based view.
						Composite analysisComposite = new Composite(section,
								SWT.NONE);
						section.setClient(analysisComposite);
						analysisComposite.setBackground(background);
						analysisComposite.setLayout(new GridLayout(1, false));

						// Create a ToolBarManager so we can add JFace Actions
						// to it.
						ToolBarManager toolBarManager = new ToolBarManager(
								SWT.RIGHT);
						// Add an action that toggles the wireframe boolean.
						// Also clear the wireframe setting.
						wireframe = false;
						toolBarManager.add(new Action("Wireframe") {
							@Override
							public void run() {
								wireframe = !wireframe;
								plantView.setWireframe(wireframe);
							}
						});
<<<<<<< HEAD
=======

						// Add a new menu with the following options:
						// Reset the camera - resets the camera's orientation
						// YZ - sets the camera to view the YZ plane
						// XY - sets the camera to view the XY plane
						// ZX - sets the camera to view the ZX plane
						ActionTree cameraTree = new ActionTree(
								"Camera Orientation");
						cameraTree.add(new ActionTree(new Action(
								"Reset to current default") {
							@Override
							public void run() {
								plantView.resetCamera();
							}
						}));
						cameraTree.add(new ActionTree(new Action(
								"YZ (Y right, Z up - initial default)") {
							@Override
							public void run() {
								Vector3f position = new Vector3f(10f, 0f, 0f);
								Vector3f dir = new Vector3f(-1f, 0f, 0f);
								Vector3f up = Vector3f.UNIT_Z;
								plantView.setDefaultCameraPosition(position);
								plantView.setDefaultCameraOrientation(dir, up);
								plantView.resetCamera();
							}
						}));
						cameraTree.add(new ActionTree(new Action(
								"XY (X right, Y up)") {
							@Override
							public void run() {
								Vector3f position = new Vector3f(0f, 0f, 10f);
								Vector3f dir = new Vector3f(0f, 0f, -1f);
								Vector3f up = Vector3f.UNIT_Y;
								plantView.setDefaultCameraPosition(position);
								plantView.setDefaultCameraOrientation(dir, up);
								plantView.resetCamera();
							}
						}));
						cameraTree.add(new ActionTree(new Action(
								"ZX (Z right, X up)") {
							@Override
							public void run() {
								Vector3f position = new Vector3f(0f, 10f, 0f);
								Vector3f dir = new Vector3f(0f, -1f, 0f);
								Vector3f up = Vector3f.UNIT_X;
								plantView.setDefaultCameraPosition(position);
								plantView.setDefaultCameraOrientation(dir, up);
								plantView.resetCamera();
							}
						}));
						toolBarManager.add(cameraTree.getContributionItem());

						Action action = new Action("Save Image") {
							@Override
							public void run() {
								plantView.exportImage();
							}
						};
						// Set the action's image (a camera).
						Bundle bundle = FrameworkUtil.getBundle(getClass());
						Path imagePath = new Path("icons"
								+ System.getProperty("file.separator")
								+ "camera.png");
						URL imageURL = FileLocator
								.find(bundle, imagePath, null);
						ImageDescriptor imageDescriptor = ImageDescriptor
								.createFromURL(imageURL);
						action.setImageDescriptor(imageDescriptor);
						ActionTree saveImageTree = new ActionTree(action);
						toolBarManager.add(saveImageTree.getContributionItem());

>>>>>>> e291c1a7
						// Create the ToolBar and set its layout.
						ToolBar toolBar = toolBarManager
								.createControl(analysisComposite);
						toolBar.setBackground(background);
						toolBar.setLayoutData(new GridData(SWT.FILL,
								SWT.BEGINNING, true, false));

						// Create the plant view.
						plantView = new ViewFactory().createPlantView(plant);

						// Render the plant view in the analysis Composite.
						Composite plantComposite = plantView
								.createComposite(analysisComposite);
						plantComposite.setBackground(background);
						plantComposite.setLayoutData(new GridData(SWT.FILL,
								SWT.FILL, true, true));
						
						fillPlantTools(toolBarManager);
						toolBarManager.update(true);
						// ------------------------------------------------ //

						return;
						// end-user-code
					}
				});
			} catch (PartInitException e) {
				e.printStackTrace();
			}
		}

		return;
	}

	private void fillPlantTools(ToolBarManager toolBar) {
		Action action;

		// Set the action's image (a camera).
		Bundle bundle = FrameworkUtil.getBundle(getClass());
		Path imagePath;
		URL imageURL;
		ImageDescriptor image;

		// TODO Use an ImageRegistry instead.
		final float moveRate = 1f;
		final float rotateRate = (float) (Math.PI * 0.1);

		// ---- Movement Arrow Buttons ---- //
		// Strafe left
		action = new Action("Move left (A)") {
			@Override
			public void run() {
				plantView.getFlightCamera().strafeCamera(-1f);
			}
		};
		imagePath = new Path("icons" + System.getProperty("file.separator")
				+ "arrow-left-perspective-16.png");
		imageURL = FileLocator.find(bundle, imagePath, null);
		image = ImageDescriptor.createFromURL(imageURL);
		action.setImageDescriptor(image);
		toolBar.add(action);

		// Move forward
		action = new Action("Move forward (W)") {
			@Override
			public void run() {
				plantView.getFlightCamera().thrustCamera(moveRate);				
			}
		};
		imagePath = new Path("icons" + System.getProperty("file.separator")
				+ "arrow-up-perspective-16.png");
		imageURL = FileLocator.find(bundle, imagePath, null);
		image = ImageDescriptor.createFromURL(imageURL);
		action.setImageDescriptor(image);
		toolBar.add(action);

		// Move backward
		action = new Action("Move backward (S)") {
			@Override
			public void run() {
				plantView.getFlightCamera().thrustCamera(-moveRate);
			}
		};
		imagePath = new Path("icons" + System.getProperty("file.separator")
				+ "arrow-down-perspective-16.png");
		imageURL = FileLocator.find(bundle, imagePath, null);
		image = ImageDescriptor.createFromURL(imageURL);
		action.setImageDescriptor(image);
		toolBar.add(action);

		// Strafe right
		action = new Action("Move right (D)") {
			@Override
			public void run() {
				plantView.getFlightCamera().strafeCamera(moveRate);
			}
		};
		imagePath = new Path("icons" + System.getProperty("file.separator")
				+ "arrow-right-perspective-16.png");
		imageURL = FileLocator.find(bundle, imagePath, null);
		image = ImageDescriptor.createFromURL(imageURL);
		action.setImageDescriptor(image);
		toolBar.add(action);

		// Move up
		action = new Action("Move up (SPACE)") {
			@Override
			public void run() {
				plantView.getFlightCamera().raiseCamera(moveRate);
			}
		};
		imagePath = new Path("icons" + System.getProperty("file.separator")
				+ "arrow-up-16.png");
		imageURL = FileLocator.find(bundle, imagePath, null);
		image = ImageDescriptor.createFromURL(imageURL);
		action.setImageDescriptor(image);
		toolBar.add(action);

		// Move down
		action = new Action("Move down (C)") {
			@Override
			public void run() {
				plantView.getFlightCamera().raiseCamera(-moveRate);
			}
		};
		imagePath = new Path("icons" + System.getProperty("file.separator")
				+ "arrow-down-16.png");
		imageURL = FileLocator.find(bundle, imagePath, null);
		image = ImageDescriptor.createFromURL(imageURL);
		action.setImageDescriptor(image);
		toolBar.add(action);
		// -------------------------------- //

		toolBar.add(new Separator());
		
		// ---- Rotation Arrow Buttons ---- //
		// Roll left
		action = new Action("Roll Left (Q)") {
			@Override
			public void run() {
				plantView.getFlightCamera().rollCamera(-rotateRate);
			}
		};
		imagePath = new Path("icons" + System.getProperty("file.separator")
				+ "arrow-roll-left-16.png");
		imageURL = FileLocator.find(bundle, imagePath, null);
		image = ImageDescriptor.createFromURL(imageURL);
		action.setImageDescriptor(image);
		toolBar.add(action);
		
		// Roll right
		action = new Action("Roll Right (E)") {
			@Override
			public void run() {
				plantView.getFlightCamera().rollCamera(rotateRate);
			}
		};
		imagePath = new Path("icons" + System.getProperty("file.separator")
				+ "arrow-roll-right-16.png");
		imageURL = FileLocator.find(bundle, imagePath, null);
		image = ImageDescriptor.createFromURL(imageURL);
		action.setImageDescriptor(image);
		toolBar.add(action);
		
		// Pitch up
		action = new Action("Pitch Up (up arrow)") {
			@Override
			public void run() {
				plantView.getFlightCamera().pitchCamera(rotateRate);
			}
		};
		imagePath = new Path("icons" + System.getProperty("file.separator")
				+ "arrow-pitch-up-16.png");
		imageURL = FileLocator.find(bundle, imagePath, null);
		image = ImageDescriptor.createFromURL(imageURL);
		action.setImageDescriptor(image);
		toolBar.add(action);
		// Pitch down
		action = new Action("Pitch down (down arrow)") {
			@Override
			public void run() {
				plantView.getFlightCamera().pitchCamera(-rotateRate);
			}
		};
		imagePath = new Path("icons" + System.getProperty("file.separator")
				+ "arrow-pitch-down-16.png");
		imageURL = FileLocator.find(bundle, imagePath, null);
		image = ImageDescriptor.createFromURL(imageURL);
		action.setImageDescriptor(image);
		toolBar.add(action);
		
		// Yaw left
		action = new Action("Yaw Left (left arrow)") {
			@Override
			public void run() {
				plantView.getFlightCamera().yawCamera(-rotateRate);
			}
		};
		imagePath = new Path("icons" + System.getProperty("file.separator")
				+ "arrow-yaw-left-16.png");
		imageURL = FileLocator.find(bundle, imagePath, null);
		image = ImageDescriptor.createFromURL(imageURL);
		action.setImageDescriptor(image);
		toolBar.add(action);
		// Yaw right
		action = new Action("Yaw Right (right arrow)") {
			@Override
			public void run() {
				plantView.getFlightCamera().yawCamera(rotateRate);
			}
		};
		imagePath = new Path("icons" + System.getProperty("file.separator")
				+ "arrow-yaw-right-16.png");
		imageURL = FileLocator.find(bundle, imagePath, null);
		image = ImageDescriptor.createFromURL(imageURL);
		action.setImageDescriptor(image);
		toolBar.add(action);
		// -------------------------------- //

		// ---- Zoom Buttons ---- //
		// ---------------------- //

		return;
	}

	/**
	 * Removes the Plant View page if possible.
	 */
	public void removePlantPage() {

		String id = "Plant";

		// Do not add more than one Plant page.
		if (findPage(id) != null) {
			removePage(1);
		}
		return;
	}

	/**
	 * In addition to the parent class' behavior, this method sets the
	 * "Components" TreeComposite for the plant factory.
	 */
	@Override
	public void update(IUpdateable component) {
		super.update(component);

		// If the root TreeComposite has been updated, we should look for the
		// "Components" TreeComposite and send it to the PlantComponentFactory.
		if (component == iceDataForm
				.getComponent(MOOSEModel.mooseTreeCompositeId) && requiresPlant) {
			updateComponents();
		}

		return;
	}

	/**
	 * Queries the current MOOSE Model for changes to the "Components" sub-tree.
	 */
	private void updateComponents() {

		// Get the root TreeComposite from the form.
		TreeComposite root = (TreeComposite) iceDataForm
				.getComponent(MOOSEModel.mooseTreeCompositeId);

		// Find the "Components" TreeComposite and set componentNode. We
		// need to register with it so we can listen for added
		// PlantComponents.
		for (int i = 0; i < root.getNumberOfChildren(); i++) {
			TreeComposite child = root.getChildAtIndex(i);
			if ("Components".equals(child.getName())) {
				// Break from the loop.
				i = root.getNumberOfChildren();
				// Set the "Components" TreeComposite.
				components = child;
				factory.setTree(components);
			}
		}

		return;
	}

	/**
	 * Tells the FormEditor to use the {@link MOOSETreeCompositeViewer} instead
	 * of the default TreeCompositeViewer.
	 * 
	 * @return The String ID of the MOOSETreeCompositeViewer
	 */
	@Override
	protected String getTreeCompositeViewerID() {
		return MOOSETreeCompositeView.ID;
	}

	/**
	 * Tells the FormEditor to use the MOOSE input tree instead of the first
	 * available tree added to the Form.
	 */
	@Override
	protected int getTreeCompositeViewerInputID() {
		return MOOSEModel.mooseTreeCompositeId;
	}

}<|MERGE_RESOLUTION|>--- conflicted
+++ resolved
@@ -16,12 +16,9 @@
 import java.util.ArrayList;
 import java.util.List;
 
-<<<<<<< HEAD
-=======
 import org.eclipse.core.runtime.FileLocator;
 import org.eclipse.core.runtime.Path;
 import org.eclipse.ice.client.common.ActionTree;
->>>>>>> e291c1a7
 import org.eclipse.ice.client.widgets.ICEFormEditor;
 import org.eclipse.ice.client.widgets.ICEFormInput;
 import org.eclipse.ice.client.widgets.ICEFormPage;
@@ -73,6 +70,8 @@
 import org.osgi.framework.Bundle;
 import org.osgi.framework.FrameworkUtil;
 
+import com.jme3.math.Vector3f;
+
 /**
  * This class extends the default {@link ICEFormEditor} to enable it to draw a
  * {@link PlantApplication}, a 3D view built on jME3 for viewing plant models.
@@ -535,8 +534,6 @@
 								plantView.setWireframe(wireframe);
 							}
 						});
-<<<<<<< HEAD
-=======
 
 						// Add a new menu with the following options:
 						// Reset the camera - resets the camera's orientation
@@ -609,7 +606,6 @@
 						ActionTree saveImageTree = new ActionTree(action);
 						toolBarManager.add(saveImageTree.getContributionItem());
 
->>>>>>> e291c1a7
 						// Create the ToolBar and set its layout.
 						ToolBar toolBar = toolBarManager
 								.createControl(analysisComposite);
